--- conflicted
+++ resolved
@@ -81,11 +81,7 @@
 
 ```javascript
 import React, { Component } from 'react'
-<<<<<<< HEAD
-import PropTypes from 'prop-types'
-=======
 import PropTypes from 'prop-types' // can also come from react if react <= 15.4.0
->>>>>>> f88eb013
 import { connect } from 'react-redux'
 import { compose } from 'redux'
 import {
