--- conflicted
+++ resolved
@@ -22,14 +22,9 @@
 
 ###### Decorators
 
-<<<<<<< HEAD
 ```js
 import React, { Component } from 'react'
 import PropTypes from 'prop-types'
-=======
-```jsx
-import React, { Component } from 'react'
->>>>>>> 678fa682
 import { firebaseConnect } from 'react-redux-firebase'
 
 @firebaseConnect()
@@ -42,14 +37,9 @@
 
 ###### No Decorators
 
-<<<<<<< HEAD
 ```js
 import React, { Component } from 'react'
 import PropTypes from 'prop-types'
-=======
-```jsx
-import React, { Component } from 'react'
->>>>>>> 678fa682
 import { firebaseConnect } from 'react-redux-firebase'
 
 class SomeComponent extends Component {
@@ -103,11 +93,7 @@
         ```
 
 ##### Returns
-<<<<<<< HEAD
-[**Promise**](https://developer.mozilla.org/en-US/docs/Web/JavaScript/Reference/Global_Objects/Promise) that resolves with the response from firebase's login method. `profile` parameter is also included if using oAuth provider.
-=======
-[**Promise**][promise-url] that resolves with an object containing `profile`, `user`, (also `credential` if using oAuth provider) in case of success or the error otherwise.
->>>>>>> 678fa682
+[**Promise**][promise-url] that resolves with the response from firebase's login method (an [**Object**][object-url]). `credential` property is also included if using oAuth provider.
 
 **NOTE**: For email authentication in `v1.4.*` and earlier - The user's UID (a [**String**][string-url]) is returned instead of an object. This has been changed in `v1.5.0` for consistency across all auth types.
 
@@ -151,9 +137,6 @@
 
   *Token*
 ```js
-<<<<<<< HEAD
-this.props.firebase.login('someJWTAuthToken')
-=======
 this.props.firebase.login({ token: 'someJWTAuthToken' })
 ```
 
@@ -166,7 +149,6 @@
   auth: pathToJS(firebase, 'auth'),
   profile: pathToJS(firebase, 'profile')
 }))(SomeComponent)
->>>>>>> 678fa682
 ```
 
 For more information on how best to use these methods, visit the [auth recipes](/docs/recipes/auth.md)
