--- conflicted
+++ resolved
@@ -47,11 +47,7 @@
 
 In order to only allow authenticated users to view a page, a `UserIsAuthenticated` Higher Order Component can be created:
 
-<<<<<<< HEAD
 **redux-auth-wrapper v1**
-=======
-**react-router v3 and earlier**
->>>>>>> fe51c6f2
 
 ```javascript
 import { browserHistory } from 'react-router'
@@ -74,14 +70,18 @@
 })
 ```
 
-<<<<<<< HEAD
-**redux-auth-wrapper v2**
-
-```js
-import { connectedRouterRedirect } from 'redux-auth-wrapper'
+**react-router v4 + redux-auth-wrapper v2**
+
+```javascript
+import locationHelperBuilder from 'redux-auth-wrapper/history4/locationHelper';
+import { browserHistory } from 'react-router';
+import LoadingScreen from '../components/LoadingScreen'; // change it to your custom component
+
+const locationHelper = locationHelperBuilder({});
 
 export const UserIsAuthenticated = connectedRouterRedirect({
-  redirectPath: (state, ownProps) => locationHelper.getRedirectQueryParam(ownProps) || '/login',
+  redirectPath: (state, ownProps) =>
+    locationHelper.getRedirectQueryParam(ownProps) || '/login',
   allowRedirectBack: true,
   authenticatedSelector: ({ firebase: { auth } }) =>
     auth && auth.isLoaded && !auth.isEmpty,
@@ -93,7 +93,8 @@
 })
 
 export const UserIsNotAuthenticated = connectedRouterRedirect({
-  redirectPath: (state, ownProps) => locationHelper.getRedirectQueryParam(ownProps) || '/dashboard',
+  redirectPath: (state, ownProps) =>
+    locationHelper.getRedirectQueryParam(ownProps) || '/',
   allowRedirectBack: false,
   authenticatedSelector: ({ firebase: { auth } }) =>
     auth && auth.isLoaded && auth.isEmpty,
@@ -104,31 +105,7 @@
 })
 ```
 
-=======
-**react-router v4 + redux-auth-wrapper v2**
-
-```javascript
-import locationHelperBuilder from 'redux-auth-wrapper/history4/locationHelper';
-import { browserHistory } from 'react-router';
-import LoadingScreen from '../components/LoadingScreen'; // change it to your custom component
-
-const locationHelper = locationHelperBuilder({});
-
-export const UserIsAuthenticated = connectedRouterRedirect({
-  redirectPath: (state, ownProps) =>
-    locationHelper.getRedirectQueryParam(ownProps) || '/login',
-  allowRedirectBack: true,
-  authenticatedSelector: ({ firebase }) => pathToJS(firebase, 'auth') !== null,
-  authenticatingSelector: ({ firebase: { auth } }) =>
-    pathToJS(firebase, 'isInitializing') === true ||
-    pathToJS(firebase, 'auth') === undefined,
-  AuthenticatingComponent: LoadingScreen,
-  wrapperDisplayName: 'UserIsAuthenticated',
-});
-```
-
-
->>>>>>> fe51c6f2
+
 Then it can be used as a Higher Order Component wrapper on a component:
 
 *es7 decorators*
@@ -170,11 +147,7 @@
 ```javascript
 import { browserHistory } from 'react-router'
 import { UserAuthWrapper } from 'redux-auth-wrapper'
-<<<<<<< HEAD
-=======
-import { pathToJS } from 'react-redux-firebase'
 import LoadingScreen from '../components/LoadingScreen'; // change it to your custom component
->>>>>>> fe51c6f2
 
 export const UserIsNotAuthenticated = UserAuthWrapper({
   failureRedirectPath: '/',
@@ -197,7 +170,6 @@
 ```js
 import { browserHistory } from 'react-router'
 import { UserAuthWrapper } from 'redux-auth-wrapper'
-import { pathToJS } from 'react-redux-firebase'
 import LoadingScreen from '../components/LoadingScreen'; // change it to your custom component
 
 export const UserIsNotAuthenticated = UserAuthWrapper({
@@ -216,24 +188,20 @@
 Can then be used on a Login route component:
 
 ```javascript
-import React, { Component } from 'react'
-import { firebaseConnect } from 'react-redux-firebase'
-
-@UserIsNotAuthenticated // redirects to '/' if user is logged in
-@firebaseConnect() // adds this.props.firebase
-export default class Login extends Component {
-  googleLogin = () => {
-    this.props.firebase.login({ provider: 'google' })
-  }
-
-  render() {
-    return (
-      <div>
-        <button onClick={this.googleLogin}>
-          Google Login
-        </button>
-      </div>
-    )
-  }
-}
+import React from 'react'
+import { compose } from 'redux'
+import { withFirebase } from 'react-redux-firebase'
+
+const Login = ({ firebase }) => (
+  <div>
+    <button onClick={() => firebase.login({ provider: 'google' })}>
+      Google Login
+    </button>
+  </div>
+)
+
+export default compose(
+  UserIsNotAuthenticated, // redirects to '/' if user is logged in
+  withFirebase // adds this.props.firebase
+)
 ```