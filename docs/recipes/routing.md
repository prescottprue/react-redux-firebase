--- conflicted
+++ resolved
@@ -11,25 +11,15 @@
 import PropTypes from 'prop-types'
 import { compose } from 'redux'
 import { connect } from 'react-redux'
-<<<<<<< HEAD
 import { isLoaded, isEmpty } from 'react-redux-firebase'
 
 class ProtectedPage extends Component {
-=======
-import { firebaseConnect } from 'react-redux-firebase'
-
-export class ProtectedPage extends Component {
-  static contextTypes = {
-    router: PropTypes.object,
-  }
-
->>>>>>> 1cf00bd6
   static propTypes = {
     authExists: PropTypes.bool,
   }
 
-  componentWillReceiveProps({ authExists }) {
-    if (authExists) {
+  componentWillReceiveProps({ auth }) {
+    if (auth && auth.uid) {
       this.context.router.push('/login') // redirect to /login if not authed
     }
   }
@@ -43,25 +33,9 @@
   }
 }
 
-<<<<<<< HEAD
 export default connect(
   ({ firebase: { auth } }) => ({ auth }) // state.firebase.auth -> props.auth
 )(ProtectedPage)
-=======
-// Used to provide data to ProtectedPage component
-const enhance = compose(
-  firebaseConnect()
-  connect(
-    (state) => {
-      return {
-        authExists: !!state.firebase.get('auth'),
-      }
-    }
-  )
-)
-
-export enhance(ProtectedPage)
->>>>>>> 1cf00bd6
 ```
 
 ## Advanced
