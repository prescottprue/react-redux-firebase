--- conflicted
+++ resolved
@@ -3,11 +3,7 @@
 ### File Drag/Drop Upload with Delete
 This example component uses `react-dropzone` to allow for drag/drop uploading directly to Firebase storage. `this.props.uploadFiles()` provides the capability to update Firebase database with Files metadata, which is perfect for showing your upload results cleaning in the same component.
 
-<<<<<<< HEAD
-**NOTE:** The third argument provided to the `uploadFiles` and `deleteFiles` calls below is the database path where File Metadata will be written/deleted from. This is out of connivence only, simply remove the third argument if you don't want metadata written/deleted to/from database.
-=======
 **NOTE:** The third argument provided to the `uploadFiles` and `deleteFiles` calls below is the database path where File Metadata will be written/deleted from. This is out of convenience only, simply remove the third argument if you don't want metadata written/deleted to/from database.
->>>>>>> f49a14af
 
 ```js
 import React, { PropTypes, Component } from 'react'
