# Roadmap

## Next Minor Version (`v1.5.0`)

**NOTE**: `v1.5.0` is still in pre-release, please check the [releases page](https://github.com/prescottprue/react-redux-firebase/releases) for the most up to date release information

* Use `prop-types` package instead of `React.PropTypes` - [#122](https://github.com/prescottprue/react-redux-firebase/pull/122) - thanks [@petetnt](https://github.com/petetnt)
* New Features for Population - [#132](https://github.com/prescottprue/react-redux-firebase/pull/132) - thanks [@javamonn](https://github.com/javamonn)
  * Lodash supported path syntax for `populates.child`
  * Dynamic populates configurations (passing a function that generates populates config based on top level `(key, item)` tuple)
  * Use `storeAs` with populates - [#130](https://github.com/prescottprue/react-redux-firebase/issues/130)
* `updateUser` method for updating currently authenticated user's user object (`/users/${uid}`)
* `updateAuth` method for updating currently authenticated user's auth object [as seen in the Firebase docs](https://firebase.google.com/docs/auth/web/manage-users#get_a_users_provider-specific_profile_information) - [#129](https://github.com/prescottprue/react-redux-firebase/issues/129)
* Ability to use different stores - [#148](https://github.com/prescottprue/react-redux-firebase/pull/148)
* Expose Firebase messaging (`firebase.messaging()`)
* Typescript typings - [#142](https://github.com/prescottprue/react-redux-firebase/issues/142)
* `enableEmptyAuthChanges` config option added - [#137](https://github.com/prescottprue/react-redux-firebase/issues/137)

#### Enhancements/Fixes
* Return correct promise from `firebase.auth().signOut()` - [#152](https://github.com/prescottprue/react-redux-firebase/issues/152)
* Removed `browser` field from `package.json` so that webpack will point to `main` field - [#128](https://github.com/prescottprue/react-redux-firebase/issues/128)
* Fix `uniqueSet` race condition - [#207](https://github.com/prescottprue/react-redux-firebase/issues/207)
* improved testing of `firebaseConnect` HOC
* Implement [`firebase-server`](https://github.com/urish/firebase-server) for tests instead of using demo firebase instance


## Future Minor Versions (`v1.6.0 - v1.*.*`)

**Note:** Subject to change

#### Breaking Changes
 *None Yet Planned*

#### Features
* `preserveOnLogout` to preserve some data on logout (already supported in v2.0.0)
* Population of ordered data (possibly `populatedOrderToJS`) - [#239](https://github.com/prescottprue/react-redux-firebase/issues/239)
* `childAlias` to store populate result on another parameter - [#126](https://github.com/prescottprue/react-redux-firebase/issues/126)
* `waitForPopulate` option to allow data to be returned before populated data as in becomes available. As of `v1.4.0-rc.2`, populate only sets `isLoaded` to true after all children are loaded, `waitForPopulate` would make this optional - [#121](https://github.com/prescottprue/react-redux-firebase/issues/121)
* Config option for populated items updating when changed - [#69](https://github.com/prescottprue/react-redux-firebase/issues/69)
* Improved support for batching of UI updates as the result of a database "array" loading - [#212](https://github.com/prescottprue/react-redux-firebase/issues/212)
* Expose whole Firebase instance (warning: Using Firebase instance methods will not dispatch actions or update redux state)
* Config option to not remove all data on logout (already in `v2.*.*`)
* Setting that allows for `waitForPopulate` to be turned off (i.e. return populated data as in becomes available). As of `v1.4.0-rc.2`, populate only sets `isLoaded` to true after all children are loaded, `waitForPopulate` would make this optional - [#121](https://github.com/prescottprue/react-redux-firebase/issues/121)
* Integration for [`react-native-google-signin`](https://github.com/devfd/react-native-google-signin) to simplify react-native authentication implementation
* Nested populates - [#85](https://github.com/prescottprue/react-redux-firebase/issues/85)
* Renaming a file on upload (currently does not work due to HTML 5 File element being read only)

#### Enhancements/Fixes
* Fix `TypeError: Converting circular structure to JSON` (through update of firebase version) - [#230](https://github.com/prescottprue/react-redux-firebase/issues/230)

## Future Minor Versions (`v1.*.*`)

**Note:** Subject to change

#### Breaking Changes
 *None Yet Planned*

#### Features
* Nested populates [#85](https://github.com/prescottprue/react-redux-firebase/issues/85))
* Support for universal environments (i.e. no `next` function) - [#199](https://github.com/prescottprue/react-redux-firebase/issues/199)
* Option to clear redux data on `firebaseConnect` unmount - [#55](https://github.com/prescottprue/react-redux-firebase/issues/85)

## Upcoming Major Version (`v2.0.0`)

**NOTE:** The changes are unconfirmed and will most likely change

#### Progress
* All **pre-released** changes for v2.0.0 are located on [the `v2.0.0` branch](https://github.com/prescottprue/react-redux-firebase/tree/v2.0.0)

#### Breaking Changes
* Remove usage of `Immutable.js` and Immutable Maps (no more need for `pathToJS()` & `dataToJS()` to load data from redux)
* Firebase is now initialized outside of `react-redux-firebase` - [#173](https://github.com/prescottprue/react-redux-firebase/issues), [#131](https://github.com/prescottprue/react-redux-firebase/issues), [#107](https://github.com/prescottprue/react-redux-firebase/issues)
* `login` with custom token no longer internally decodes JWT (use `profileFactory` instead to include token data on profile)
* reducer split into multiple nested reducers for a few reasons:
  * follows [standard for nesting of reducers using combine reducers](http://redux.js.org/docs/recipes/reducers/UpdatingNormalizedData.html)).
  * allows for separately importable reducers (for placing in other parts of redux other than `state.firebase`)
  * Improved rendering/update performance for `react` - [#84](https://github.com/prescottprue/react-redux-firebase/issues/84)

#### Features
* Integration for [`react-native-firebase`](https://github.com/invertase/react-native-firebase) for using Firebase native modules instead of JS library (allowing for instance to be passed in).
* Population of ordered data - [#239](https://github.com/prescottprue/react-redux-firebase/issues/239)
* Support for keeping data on logout - [#125](https://github.com/prescottprue/react-redux-firebase/issues/125)
* Online users/presence functionality based on [firebase's presence example](http://firebase.googleblog.com/2013/06/how-to-build-presence-system.html)
* `react-native` index file referenced in `package.json` that makes it no longer necessary to pass `ReactNative` in config
* `AuthRequired` decorator (or decorator factory) that forces auth to exist before rendering component
* Support native modules through [`react-native-firebase`](https://github.com/invertase/react-native-firebase) - [#131](https://github.com/prescottprue/react-redux-firebase/issues/131)
<<<<<<< HEAD
* Track online users and sessions by passing `presence` config option
* Detect Non-HTTP environments (such as with SSR) so that `enableRedirectHandling: false` is not required in config
* Allowing `presence` setting to accept a function for dynamically building presence path based on auth
* Firebase app can now be passed instead of full firebase lib (pass around a smaller object) - [#249](https://github.com/prescottprue/react-redux-firebase/issues/250), [#250](https://github.com/prescottprue/react-redux-firebase/issues/250)
* Implement [`firebase-server`](https://github.com/urish/firebase-server) for tests instead of using demo firebase instance
=======
* Detect Non-HTTP environments (such as with SSR) so that `enableRedirectHandling: false` is not required in config
* Track online users and sessions by passing `presence` config option
* Support passing Firebase app passed instead of full firebase lib (pass around a smaller object) - [#249](https://github.com/prescottprue/react-redux-firebase/issues/250), [#250](https://github.com/prescottprue/react-redux-firebase/issues/250)
>>>>>>> 3cdcfe19

#### Under Consideration
* Allowing `presence` setting to accept a function for dynamically building presence path based on auth
* Possibility of delayed initialization - [#70](https://github.com/prescottprue/react-redux-firebase/issues/70) (more research needed)

### Long Term Goals
* Optional Built in Role Management
* Multi-level population
* Population rules suggestion/generation
* Routing decorators (most likely to include `@AuthRequired`, `@DataLoaded` and `@RedirectOnAuth`)<|MERGE_RESOLUTION|>--- conflicted
+++ resolved
@@ -84,17 +84,11 @@
 * `react-native` index file referenced in `package.json` that makes it no longer necessary to pass `ReactNative` in config
 * `AuthRequired` decorator (or decorator factory) that forces auth to exist before rendering component
 * Support native modules through [`react-native-firebase`](https://github.com/invertase/react-native-firebase) - [#131](https://github.com/prescottprue/react-redux-firebase/issues/131)
-<<<<<<< HEAD
 * Track online users and sessions by passing `presence` config option
 * Detect Non-HTTP environments (such as with SSR) so that `enableRedirectHandling: false` is not required in config
 * Allowing `presence` setting to accept a function for dynamically building presence path based on auth
-* Firebase app can now be passed instead of full firebase lib (pass around a smaller object) - [#249](https://github.com/prescottprue/react-redux-firebase/issues/250), [#250](https://github.com/prescottprue/react-redux-firebase/issues/250)
+* Support passing Firebase app passed instead of full firebase lib (pass around a smaller object) - [#249](https://github.com/prescottprue/react-redux-firebase/issues/250), [#250](https://github.com/prescottprue/react-redux-firebase/issues/250)
 * Implement [`firebase-server`](https://github.com/urish/firebase-server) for tests instead of using demo firebase instance
-=======
-* Detect Non-HTTP environments (such as with SSR) so that `enableRedirectHandling: false` is not required in config
-* Track online users and sessions by passing `presence` config option
-* Support passing Firebase app passed instead of full firebase lib (pass around a smaller object) - [#249](https://github.com/prescottprue/react-redux-firebase/issues/250), [#250](https://github.com/prescottprue/react-redux-firebase/issues/250)
->>>>>>> 3cdcfe19
 
 #### Under Consideration
 * Allowing `presence` setting to accept a function for dynamically building presence path based on auth
