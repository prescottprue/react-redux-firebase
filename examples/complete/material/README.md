--- conflicted
+++ resolved
@@ -1,11 +1,5 @@
-<<<<<<< HEAD
-# material
-
-[![NPM version][npm-image]][npm-url]
-=======
 # react-redux-firebase Complete Material Example
 
->>>>>>> 02895b4e
 [![Build Status][travis-image]][travis-url]
 [![Dependency Status][daviddm-image]][daviddm-url]
 
@@ -25,18 +19,11 @@
 |`npm run <script>`|Description|
 |------------------|-----------|
 |`start`|Serves your app at `localhost:3000`. HMR will be enabled in development.|
-<<<<<<< HEAD
-|`dev`|Same as `npm start`, but enables nodemon for the server as well.|
-|`build`|Runs linter, tests, and then, on success, compiles your application to disk.|
-=======
->>>>>>> 02895b4e
 |`build:dev`|Same as `build` but overrides `NODE_ENV` to "development".|
 |`build:prod`|Same as `build` but overrides `NODE_ENV` to "production".|
 |`lint`|Lint all `.js` files.|
 |`lint:fix`|Lint and fix all `.js` files. [Read more on this](http://eslint.org/docs/user-guide/command-line-interface.html#fix).|
 
-<<<<<<< HEAD
-=======
 ## What is Shown
 * Route protection using `redux-auth-wrapper`
 * Data input/validation using `redux-form`
@@ -44,7 +31,6 @@
 * Real CI and Deployment settings (including `prod` and `stage` environments)
 * Using different instances of Firebase based on environment
 
->>>>>>> 02895b4e
 ## Application Structure
 
 The application structure presented in this boilerplate is **fractal**, where functionality is grouped primarily by feature rather than file type. Please note, however, that this structure is only meant to serve as a guide, it is by no means prescriptive. That said, it aims to represent generally accepted guidelines and patterns for building scalable applications. If you wish to read more about this pattern, please check out this [awesome writeup](https://github.com/davezuko/react-redux-starter-kit/wiki/Fractal-Project-Structure) by [Justin Greenberg](https://github.com/justingreenberg).
@@ -52,10 +38,6 @@
 ```
 .
 ├── bin                      # Build/Start scripts
-<<<<<<< HEAD
-├── blueprints               # Blueprint files for redux-cli
-=======
->>>>>>> 02895b4e
 ├── build                    # All build-related configuration
 │   └── webpack              # Environment-specific configuration files for webpack
 ├── config                   # Project configuration settings
@@ -81,10 +63,6 @@
 │   │   ├── createStore.js   # Create and instrument redux store
 │   │   └── reducers.js      # Reducer registry and injection
 │   └── styles               # Application-wide styles (generally settings)
-<<<<<<< HEAD
-└── tests                    # Unit tests
-=======
->>>>>>> 02895b4e
 ```
 
 ## Learning Resources
@@ -101,11 +79,7 @@
 3. Login: `firebase login`
 
 #### CI
-<<<<<<< HEAD
-**Note:** The next steps automatically through config set in the `.travis.yml`. Use `firebase login:ci` to generate a token and set it to `TOKEN` within your travis config.
-=======
 **Note:** The next steps automatically through config set in the `.travis.yml`. Use `firebase login:ci` to generate a token and set it to `FIREBASE_TOKEN` within your travis config.
->>>>>>> 02895b4e
 
 #### Local
 1. Build Project: `npm run build`
