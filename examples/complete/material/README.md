# react-redux-firebase Complete Material Example

[![License][license-image]][license-url]
[![Code Style][code-style-image]][code-style-url]

## What is Shown
* Route protection using `redux-auth-wrapper`
* Data input/validation using `redux-form`
* Async & Sync route loading
* Real CI and Deployment settings (including `prod` and `stage` environments)
* Using different instances of Firebase based on environment

## Getting Started

1. Install dependencies: `npm install`

2. Start Development server: `npm start`

While developing, you will probably rely mostly on `npm start`; however, there are additional scripts at your disposal:

<<<<<<< HEAD
|`npm run <script>`|Description|
|------------------|-----------|
|`start`|Serves your app at `localhost:3000`. HMR will be enabled in development.|
|`build`|Build static files to public with `NODE_ENV` set to "production".|
|`lint`|Lint all `.js` files.|
|`lint:fix`|Lint and fix all `.js` files. [Read more on this](http://eslint.org/docs/user-guide/command-line-interface.html#fix).|
=======
|`npm run <script>`    |Description|
|-------------------|-----------|
|`start`            |Serves your app at `localhost:3000` and displays [Webpack Dashboard](https://github.com/FormidableLabs/webpack-dashboard)|
|`start:simple`     |Serves your app at `localhost:3000` without [Webpack Dashboard](https://github.com/FormidableLabs/webpack-dashboard)|
|`build`            |Builds the application to ./dist|
|`test`             |Runs unit tests with Karma. See [testing](#testing)|
|`test:watch`       |Runs `test` in watch mode to re-run tests when changed|
|`lint`             |[Lints](http://stackoverflow.com/questions/8503559/what-is-linting) the project for potential errors|
|`lint:fix`         |Lints the project and [fixes all correctable errors](http://eslint.org/docs/user-guide/command-line-interface.html#fix)|
>>>>>>> bda4ed54

[Husky](https://github.com/typicode/husky) is used to enable `prepush` hook capability. The `prepush` script currently runs `eslint`, which will keep you from pushing if there is any lint within your code. If you would like to disable this, remove the `prepush` script from the `package.json`.

## Application Structure

The application structure presented in this boilerplate is **fractal**, where functionality is grouped primarily by feature rather than file type. Please note, however, that this structure is only meant to serve as a guide, it is by no means prescriptive. That said, it aims to represent generally accepted guidelines and patterns for building scalable applications. If you wish to read more about this pattern, please check out this [awesome writeup](https://github.com/davezuko/react-redux-starter-kit/wiki/Fractal-Project-Structure) by [Justin Greenberg](https://github.com/justingreenberg).

```
.
├── build                    # All build-related configuration
│   └── create-config        # Script for building config.js in ci environments
│   └── karma.config.js      # Test configuration for Karma
│   └── webpack.config.js    # Environment-specific configuration files for webpack
├── server                   # Express application that provides webpack middleware
│   └── main.js              # Server application entry point
├── src                      # Application source code
│   ├── index.html           # Main HTML page container for app
│   ├── main.js              # Application bootstrap and rendering
│   ├── normalize.js         # Browser normalization and polyfills
│   ├── components           # Global Reusable Presentational Components
│   ├── containers           # Global Reusable Container Components
│   ├── layouts              # Components that dictate major page structure
│   │   └── CoreLayout       # Global application layout in which to render routes
│   ├── routes               # Main route definitions and async split points
│   │   ├── index.js         # Bootstrap main application routes with store
│   │   └── Home             # Fractal route
│   │       ├── index.js     # Route definitions and async split points
│   │       ├── assets       # Assets required to render components
│   │       ├── components   # Presentational React Components
│   │       ├── container    # Connect components to actions and store
│   │       ├── modules      # Collections of reducers/constants/actions
│   │       └── routes **    # Fractal sub-routes (** optional)
│   ├── static               # Static assets
│   ├── store                # Redux-specific pieces
│   │   ├── createStore.js   # Create and instrument redux store
│   │   └── reducers.js      # Reducer registry and injection
│   └── styles               # Application-wide styles (generally settings)
├── project.config.js        # Project configuration settings (includes ci settings)
└── tests                    # Unit tests
```

### Routing
We use `react-router` [route definitions](https://github.com/ReactTraining/react-router/blob/v3/docs/API.md#plainroute) (`<route>/index.js`) to define units of logic within our application. See the [application structure](#application-structure) section for more information.

## Testing
To add a unit test, create a `.spec.js` file anywhere inside of `./tests`. Karma and webpack will automatically find these files, and Mocha and Chai will be available within your test without the need to import them.

## Production

Build code before deployment by running `npm run build`. There are multiple options below for types of deployment, if you are unsure, checkout the Firebase section.

### Deployment

1. Login to [Firebase](firebase.google.com) (or Signup if you don't have an account) and create a new project
2. Install cli: `npm i -g firebase-tools`

#### CI Deploy (recommended)
**Note**: Config for this is located within `travis.yml`
`firebase-ci` has been added to simplify the CI deployment process. All that is required is providing authentication with Firebase:

1. Login: `firebase login:ci` to generate an authentication token (will be used to give Travis-CI rights to deploy on your behalf)
1. Set `FIREBASE_TOKEN` environment variable within Travis-CI environment
1. Run a build on Travis-CI

If you would like to deploy to different Firebase instances for different branches (i.e. `prod`), change `ci` settings within `.firebaserc`.

For more options on CI settings checkout the [firebase-ci docs](https://github.com/prescottprue/firebase-ci)

#### Manual deploy

1. Run `firebase:login`
1. Initialize project with `firebase init` then answer:
  * What file should be used for Database Rules?  -> `database.rules.json`
  * What do you want to use as your public directory? -> `build`
  * Configure as a single-page app (rewrite all urls to /index.html)? -> `Yes`
  * What Firebase project do you want to associate as default?  -> **your Firebase project name**
1. Build Project: `npm run build`
1. Confirm Firebase config by running locally: `firebase serve`
1. Deploy to firebase: `firebase deploy`
**NOTE:** You can use `firebase serve` to test how your application will work when deployed to Firebase, but make sure you run `npm run build` first.

[npm-image]: https://img.shields.io/npm/v/material.svg?style=flat-square
[npm-url]: https://npmjs.org/package/material
[travis-image]: https://img.shields.io/travis/testuser/material/master.svg?style=flat-square
[travis-url]: https://travis-ci.org/testuser/material
[daviddm-image]: https://img.shields.io/david/testuser/material.svg?style=flat-square
[daviddm-url]: https://david-dm.org/testuser/material
[climate-image]: https://img.shields.io/codeclimate/github/testuser/material.svg?style=flat-square
[climate-url]: https://codeclimate.com/github/testuser/material
[coverage-image]: https://img.shields.io/codeclimate/coverage/github/testuser/material.svg?style=flat-square
[coverage-url]: https://codeclimate.com/github/testuser/material
[license-image]: https://img.shields.io/npm/l/material.svg?style=flat-square
[license-url]: https://github.com/testuser/material/blob/master/LICENSE
[code-style-image]: https://img.shields.io/badge/code%20style-standard-brightgreen.svg?style=flat-square
[code-style-url]: http://standardjs.com/<|MERGE_RESOLUTION|>--- conflicted
+++ resolved
@@ -18,24 +18,13 @@
 
 While developing, you will probably rely mostly on `npm start`; however, there are additional scripts at your disposal:
 
-<<<<<<< HEAD
-|`npm run <script>`|Description|
-|------------------|-----------|
-|`start`|Serves your app at `localhost:3000`. HMR will be enabled in development.|
-|`build`|Build static files to public with `NODE_ENV` set to "production".|
-|`lint`|Lint all `.js` files.|
-|`lint:fix`|Lint and fix all `.js` files. [Read more on this](http://eslint.org/docs/user-guide/command-line-interface.html#fix).|
-=======
 |`npm run <script>`    |Description|
 |-------------------|-----------|
 |`start`            |Serves your app at `localhost:3000` and displays [Webpack Dashboard](https://github.com/FormidableLabs/webpack-dashboard)|
 |`start:simple`     |Serves your app at `localhost:3000` without [Webpack Dashboard](https://github.com/FormidableLabs/webpack-dashboard)|
 |`build`            |Builds the application to ./dist|
-|`test`             |Runs unit tests with Karma. See [testing](#testing)|
-|`test:watch`       |Runs `test` in watch mode to re-run tests when changed|
 |`lint`             |[Lints](http://stackoverflow.com/questions/8503559/what-is-linting) the project for potential errors|
 |`lint:fix`         |Lints the project and [fixes all correctable errors](http://eslint.org/docs/user-guide/command-line-interface.html#fix)|
->>>>>>> bda4ed54
 
 [Husky](https://github.com/typicode/husky) is used to enable `prepush` hook capability. The `prepush` script currently runs `eslint`, which will keep you from pushing if there is any lint within your code. If you would like to disable this, remove the `prepush` script from the `package.json`.
 
@@ -117,16 +106,6 @@
 1. Deploy to firebase: `firebase deploy`
 **NOTE:** You can use `firebase serve` to test how your application will work when deployed to Firebase, but make sure you run `npm run build` first.
 
-[npm-image]: https://img.shields.io/npm/v/material.svg?style=flat-square
-[npm-url]: https://npmjs.org/package/material
-[travis-image]: https://img.shields.io/travis/testuser/material/master.svg?style=flat-square
-[travis-url]: https://travis-ci.org/testuser/material
-[daviddm-image]: https://img.shields.io/david/testuser/material.svg?style=flat-square
-[daviddm-url]: https://david-dm.org/testuser/material
-[climate-image]: https://img.shields.io/codeclimate/github/testuser/material.svg?style=flat-square
-[climate-url]: https://codeclimate.com/github/testuser/material
-[coverage-image]: https://img.shields.io/codeclimate/coverage/github/testuser/material.svg?style=flat-square
-[coverage-url]: https://codeclimate.com/github/testuser/material
 [license-image]: https://img.shields.io/npm/l/material.svg?style=flat-square
 [license-url]: https://github.com/testuser/material/blob/master/LICENSE
 [code-style-image]: https://img.shields.io/badge/code%20style-standard-brightgreen.svg?style=flat-square
