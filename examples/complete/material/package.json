{
  "name": "react-redux-firebase-material-example",
  "version": "0.0.1",
  "description": "Complete react-redux-firebase Material-UI app.",
  "main": "index.js",
  "engines": {
    "node": ">=4.2.0",
    "npm": "^3.0.0"
  },
  "scripts": {
    "clean": "rimraf dist",
    "format": "prettier --single-quote --no-semi --trailing-comma none --write \"src/**/*.js\"",
    "compile": "better-npm-run compile",
    "lint": "eslint src tests bin build server",
    "lint:fix": "npm run lint -- --fix",
    "start": "better-npm-run start",
    "dev": "better-npm-run dev",
    "build": "better-npm-run build",
    "build:dev": "better-npm-run build:dev",
    "build:prod": "better-npm-run build:prod"
  },
  "betterScripts": {
    "compile": {
      "command": "node bin/compile",
      "env": {
        "DEBUG": "app:*"
      }
    },
    "build": {
      "command": "npm run clean && npm run compile",
      "env": {
        "DEBUG": "app:*"
      }
    },
    "build:dev": {
      "command": "npm run build",
      "env": {
        "NODE_ENV": "development",
        "DEBUG": "app:*"
      }
    },
    "build:prod": {
      "command": "npm run build",
      "env": {
        "NODE_ENV": "production",
        "DEBUG": "app:*"
      }
    },
    "start": {
      "command": "node bin/dev-server",
      "env": {
        "DEBUG": "app:*"
      }
    }
  },
  "repository": {
    "type": "git",
    "url": "git+https://github.com/prescottprue/material.git"
  },
  "author": "prescottprue (https://github.com/prescottprue)",
  "license": "MIT",
  "dependencies": {
    "firebase": "^4.1.3",
    "lodash": "^4.17.2",
    "material-ui": "0.16.0",
    "normalize.css": "^4.1.1",
    "prop-types": "^15.5.10",
    "react": "15.3.2",
    "react-dom": "15.3.2",
    "react-google-button": "^0.1.0",
    "react-redux": "^4.4.5",
    "react-redux-firebase": "2.0.0-alpha.7",
    "react-router": "^2.8.0",
    "react-tap-event-plugin": "1.0.0",
    "redux": "^3.6.0",
    "redux-auth-wrapper": "^1.0.0",
    "redux-form": "^6.6.1",
    "redux-logger": "^3.0.6",
    "redux-thunk": "^2.2.0"
  },
  "devDependencies": {
    "babel-core": "^6.22.1",
    "babel-eslint": "^6.0.4",
    "babel-loader": "^6.2.5",
    "babel-plugin-istanbul": "^2.0.1",
    "babel-plugin-lodash": "^3.2.10",
    "babel-plugin-transform-decorators-legacy": "^1.3.4",
    "babel-plugin-transform-runtime": "^6.15.0",
    "babel-polyfill": "^6.16.0",
    "babel-preset-es2015": "^6.14.0",
    "babel-preset-react": "^6.11.1",
    "babel-preset-stage-0": "^6.3.13",
    "babel-runtime": "^6.11.6",
    "better-npm-run": "^0.0.13",
    "connect-history-api-fallback": "^1.3.0",
    "css-loader": "^0.25.0",
    "cssnano": "^3.7.4",
    "debug": "^2.2.0",
<<<<<<< HEAD
=======
    "enzyme": "^2.5.1",
>>>>>>> 85bff50c
    "eslint": "^3.9.1",
    "eslint-config-prettier": "^2.3.0",
    "eslint-config-standard": "^6.2.1",
    "eslint-config-standard-react": "^4.2.0",
    "eslint-plugin-babel": "^3.3.0",
    "eslint-plugin-prettier": "^2.1.2",
    "eslint-plugin-promise": "^3.3.1",
    "eslint-plugin-react": "^6.0.0",
    "eslint-plugin-standard": "^2.0.0",
    "express": "^4.14.0",
    "extract-text-webpack-plugin": "^1.0.0",
    "file-loader": "^0.9.0",
    "fs-extra": "^1.0.0",
    "html-webpack-plugin": "^2.22.0",
    "imports-loader": "^0.6.5",
    "ip": "^1.1.2",
    "json-loader": "^0.5.4",
<<<<<<< HEAD
=======
    "mocha": "^3.0.1",
>>>>>>> 85bff50c
    "node-sass": "^3.7.0",
    "nodemon": "^1.10.2",
    "postcss-loader": "^0.13.0",
    "prettier": "^1.5.2",
    "redbox-react": "^1.2.10",
    "rimraf": "^2.5.4",
    "sass-loader": "^4.0.0",
    "style-loader": "^0.13.1",
    "url-loader": "^0.5.6",
    "webpack": "^1.12.14",
    "webpack-dev-middleware": "1.10.1",
    "webpack-hot-middleware": "^2.12.2",
    "yargs": "^6.3.0"
  }
}<|MERGE_RESOLUTION|>--- conflicted
+++ resolved
@@ -96,10 +96,6 @@
     "css-loader": "^0.25.0",
     "cssnano": "^3.7.4",
     "debug": "^2.2.0",
-<<<<<<< HEAD
-=======
-    "enzyme": "^2.5.1",
->>>>>>> 85bff50c
     "eslint": "^3.9.1",
     "eslint-config-prettier": "^2.3.0",
     "eslint-config-standard": "^6.2.1",
@@ -117,10 +113,6 @@
     "imports-loader": "^0.6.5",
     "ip": "^1.1.2",
     "json-loader": "^0.5.4",
-<<<<<<< HEAD
-=======
-    "mocha": "^3.0.1",
->>>>>>> 85bff50c
     "node-sass": "^3.7.0",
     "nodemon": "^1.10.2",
     "postcss-loader": "^0.13.0",
