// EXAMPLE ONLY! THIS FILE IS USUALLY NOT PART OF GIT TRACKING
// .gitignore skips this at the project level, but it is added for example here
/**
 * NOTE: This file is ignored from git tracking. In a CI environment, it is
 * generated using build/create-config.js by calling npm run create-config (or
 * using firebase-ci if deploying to Firebase hosting). This is done so that
 * environment specific settings can be applied.
 */

<<<<<<< HEAD
export const env = "development"
=======
export const env = 'development'
>>>>>>> bda4ed54

// Config for firebase
export const firebase = {
  apiKey: "AIzaSyCTUERDM-Pchn_UDTsfhVPiwM4TtNIxots",
  authDomain: "redux-firebasev3.firebaseapp.com",
  databaseURL: "https://redux-firebasev3.firebaseio.com",
  storageBucket: "redux-firebasev3.appspot.com"
}

// Config for react-redux-firebase
// For more details, visit https://prescottprue.gitbooks.io/react-redux-firebase/content/config.html
export const reduxFirebase = {
  userProfile: "users", // root that user profiles are written to
  enableLogging: false, // enable/disable Firebase Database Logging
  updateProfileOnLogin: false // enable/disable updating of profile on login
  // profileDecorator: (userData) => ({ email: userData.email }) // customize format of user profile
}

export default { env, firebase, reduxFirebase }<|MERGE_RESOLUTION|>--- conflicted
+++ resolved
@@ -7,11 +7,7 @@
  * environment specific settings can be applied.
  */
 
-<<<<<<< HEAD
-export const env = "development"
-=======
 export const env = 'development'
->>>>>>> bda4ed54
 
 // Config for firebase
 export const firebase = {
