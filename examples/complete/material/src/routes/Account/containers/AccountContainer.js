--- conflicted
+++ resolved
@@ -2,7 +2,6 @@
 import PropTypes from 'prop-types'
 import Paper from 'material-ui/Paper'
 import { connect } from 'react-redux'
-<<<<<<< HEAD
 import {
   firebaseConnect,
   isLoaded,
@@ -10,17 +9,11 @@
 } from 'react-redux-firebase'
 // import { reduxFirebase as rfConfig } from 'config'
 // import { UserIsAuthenticated } from 'utils/router'
-=======
-import { firebaseConnect, pathToJS, isLoaded } from 'react-redux-firebase'
-import { reduxFirebase as fbReduxSettings } from 'config'
-import { UserIsAuthenticated } from 'utils/router'
->>>>>>> 3cdcfe19
 import defaultUserImageUrl from 'static/User.png'
 import LoadingSpinner from 'components/LoadingSpinner'
 import AccountForm from '../components/AccountForm/AccountForm'
 import classes from './AccountContainer.scss'
 
-<<<<<<< HEAD
 // @UserIsAuthenticated // redirect to /login if user is not authenticated
 @firebaseConnect()
 @connect(
@@ -34,19 +27,6 @@
     profile: PropTypes.object,
     firebase: PropTypes.shape({
       updateProfile: PropTypes.func.isRequired,
-=======
-@UserIsAuthenticated // redirect to /login if user is not authenticated
-@firebaseConnect()
-@connect(({ firebase }) => ({
-  auth: pathToJS(firebase, 'auth'),
-  account: pathToJS(firebase, 'profile')
-}))
-export default class Account extends Component {
-  static propTypes = {
-    account: PropTypes.object,
-    auth: PropTypes.object,
-    firebase: PropTypes.shape({
->>>>>>> 3cdcfe19
       logout: PropTypes.func.isRequired
     })
   }
@@ -57,7 +37,6 @@
     return update(`${fbReduxSettings.userProfile}/${auth.uid}`, newAccount)
   }
 
-<<<<<<< HEAD
   updateAccount = newData =>
     this.props.firebase.updateProfile(newData)
       .catch(err => {
@@ -65,8 +44,6 @@
         // TODO: Display error to user
       })
 
-=======
->>>>>>> 3cdcfe19
   render() {
     const { profile } = this.props
 
@@ -81,9 +58,6 @@
             <div className={classes.avatar}>
               <img
                 className={classes.avatarCurrent}
-<<<<<<< HEAD
-                src={(profile && profile.avatarUrl) || defaultUserImageUrl}
-=======
                 src={
                   account && account.avatarUrl ? (
                     account.avatarUrl
@@ -91,17 +65,13 @@
                     defaultUserImageUrl
                   )
                 }
->>>>>>> 3cdcfe19
                 onClick={this.toggleModal}
               />
             </div>
             <div className={classes.meta}>
               <AccountForm
-<<<<<<< HEAD
                 initialValues={profile}
                 account={profile}
-=======
->>>>>>> 3cdcfe19
                 onSubmit={this.updateAccount}
                 initialValues={account}
               />
