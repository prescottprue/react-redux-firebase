--- conflicted
+++ resolved
@@ -21,24 +21,11 @@
     account: pathToJS(firebase, 'profile'),
   }),
   {
-<<<<<<< HEAD
-    submitForm: () => (dispatch) => {
-      dispatch(submit(ACCOUNT_FORM_NAME));
-    },
-  }
-)
-export default class Account extends Component {
-  static contextTypes = {
-    router: React.PropTypes.object.isRequired
-  }
-
-=======
     // action for submitting redux-form
     submitForm: () => (dispatch) => dispatch(submit(ACCOUNT_FORM_NAME))
   }
 )
 export default class Account extends Component {
->>>>>>> acd14f92
   static propTypes = {
     account: PropTypes.object,
     firebase: PropTypes.shape({
@@ -70,11 +57,7 @@
   }
 
   render () {
-<<<<<<< HEAD
-    const { account } = this.props
-=======
     const { account, submitForm } = this.props
->>>>>>> acd14f92
 
     if (!isLoaded(account)) {
       return <LoadingSpinner />
@@ -94,11 +77,7 @@
             <div className={classes.meta}>
               <AccountForm
                 account={account}
-<<<<<<< HEAD
-                submitForm={this.props.submitForm}
-=======
                 submitForm={submitForm}
->>>>>>> acd14f92
                 onSubmit={this.updateAccount}
               />
             </div>
