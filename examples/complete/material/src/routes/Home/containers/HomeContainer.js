import React from 'react'
import PropTypes from 'prop-types'
import { connect } from 'react-redux'
import { compose, withHandlers } from 'recompose'
import { firebaseConnect, populate } from 'react-redux-firebase'
import Theme from 'theme'
import { withNotifications } from 'modules/notification'
import { logProps } from 'utils/components'
import NewTodoPanel from '../components/NewTodoPanel'
import TodosList from '../components/TodosList'
import classes from './HomeContainer.scss'

<<<<<<< HEAD
const populates = [{ child: 'owner', root: 'users', childAlias: 'otherOwner' }]
=======
// Populate owner from users collection
const populates = [
  {
    child: 'owner', // parameter to populate
    root: 'users' // collection from which to gather children
    // childAlias: 'ownerObj' // place result somewhere else on object
  }
]
>>>>>>> 78101064

const withTodos = compose(
  withNotifications, // adds props.showError from notfication module
  firebaseConnect([
    // Create Firebase query for for 20 most recent todos
    {
      path: 'todos',
<<<<<<< HEAD
      queryParams: ['orderByKey', 'limitToLast=1']
=======
      queryParams: ['orderByKey', 'limitToLast=10'],
      populates
>>>>>>> 78101064
    }
  ]),
  // firestoreConnect([{ collection: 'todos' }]) // get data from firestore
  connect(({ firebase, firebase: { auth } }) => ({
    uid: auth.uid,
    todos: populate(firebase, 'todos', populates) // populate todos with users data from redux
    // todos: firebase.ordered.todos // if using ordering such as orderByChild or orderByKey
    // todos: firestore.ordered.todos, // firestore data from firestoreConnect
  })),
  withHandlers({
    addNew: props => newTodo =>
      props.firebase.push('todos', {
        ...newTodo,
        owner: props.uid || 'Anonymous'
      }),
    onSubmitFail: props => (formErrs, dispatch, err) =>
      props.showError(formErrs ? 'Form Invalid' : err.message || 'Error')
  }),
  logProps(['todos'])
)

const Home = ({ todos, uid, addNew, onSubmitFail }) => (
  <div
    className={classes.container}
    style={{ color: Theme.palette.primary2Color }}>
    <div className={classes.info}>
      <span>data loaded from</span>
      <span>
        <a href="https://redux-firebasev3.firebaseio.com/">
          redux-firebasev3.firebaseio.com
        </a>
      </span>
      <span className={classes.note}>
        <strong>Note: </strong>
        old data is removed
      </span>
    </div>
    <div className={classes.todos}>
      <NewTodoPanel
        disabled={false}
        onSubmit={addNew}
        onSubmitFail={onSubmitFail}
      />
      <TodosList todos={todos} uid={uid} />
    </div>
  </div>
)

Home.propTypes = {
  todos: PropTypes.oneOfType([
    PropTypes.object, // object if using firebase.data
    PropTypes.array // array if using firebase.ordered
  ]),
  addNew: PropTypes.func.isRequired,
  onSubmitFail: PropTypes.func.isRequired,
  uid: PropTypes.string
}

export default withTodos(Home)<|MERGE_RESOLUTION|>--- conflicted
+++ resolved
@@ -5,14 +5,10 @@
 import { firebaseConnect, populate } from 'react-redux-firebase'
 import Theme from 'theme'
 import { withNotifications } from 'modules/notification'
-import { logProps } from 'utils/components'
 import NewTodoPanel from '../components/NewTodoPanel'
 import TodosList from '../components/TodosList'
 import classes from './HomeContainer.scss'
 
-<<<<<<< HEAD
-const populates = [{ child: 'owner', root: 'users', childAlias: 'otherOwner' }]
-=======
 // Populate owner from users collection
 const populates = [
   {
@@ -21,7 +17,6 @@
     // childAlias: 'ownerObj' // place result somewhere else on object
   }
 ]
->>>>>>> 78101064
 
 const withTodos = compose(
   withNotifications, // adds props.showError from notfication module
@@ -29,18 +24,14 @@
     // Create Firebase query for for 20 most recent todos
     {
       path: 'todos',
-<<<<<<< HEAD
-      queryParams: ['orderByKey', 'limitToLast=1']
-=======
       queryParams: ['orderByKey', 'limitToLast=10'],
       populates
->>>>>>> 78101064
     }
   ]),
   // firestoreConnect([{ collection: 'todos' }]) // get data from firestore
   connect(({ firebase, firebase: { auth } }) => ({
     uid: auth.uid,
-    todos: populate(firebase, 'todos', populates) // populate todos with users data from redux
+    todos: populate(firebase, 'ordered/todos', populates) // populate todos with users data from redux
     // todos: firebase.ordered.todos // if using ordering such as orderByChild or orderByKey
     // todos: firestore.ordered.todos, // firestore data from firestoreConnect
   })),
@@ -52,8 +43,7 @@
       }),
     onSubmitFail: props => (formErrs, dispatch, err) =>
       props.showError(formErrs ? 'Form Invalid' : err.message || 'Error')
-  }),
-  logProps(['todos'])
+  })
 )
 
 const Home = ({ todos, uid, addNew, onSubmitFail }) => (
