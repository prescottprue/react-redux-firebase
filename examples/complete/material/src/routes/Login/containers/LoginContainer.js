--- conflicted
+++ resolved
@@ -12,20 +12,14 @@
   isLoaded,
   isEmpty
 } from 'react-redux-firebase'
-<<<<<<< HEAD
 import Paper from 'material-ui/Paper'
 import Snackbar from 'material-ui/Snackbar'
 // import { UserIsNotAuthenticated } from 'utils/router'
 import { SIGNUP_PATH, LIST_PATH } from 'constants'
-=======
-
-import { SIGNUP_PATH } from 'constants'
->>>>>>> 3cdcfe19
 import LoginForm from '../components/LoginForm'
 
 import classes from './LoginContainer.scss'
 
-<<<<<<< HEAD
 // TODO: Uncomment redirect decorator v2.0.0 router util still requires update
 // @UserIsNotAuthenticated // redirect to list page if logged in
 @firebaseConnect() // add this.props.firebase
@@ -39,14 +33,6 @@
     router: PropTypes.object.isRequired
   }
 
-=======
-@UserIsNotAuthenticated // redirect to list page if logged in
-@firebaseConnect()
-@connect(({ firebase }) => ({
-  authError: pathToJS(firebase, 'authError')
-}))
-export default class Login extends Component {
->>>>>>> 3cdcfe19
   static propTypes = {
     firebase: PropTypes.shape({
       login: PropTypes.func.isRequired
