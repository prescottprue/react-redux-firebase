import React from 'react'
import PropTypes from 'prop-types'
import Paper from 'material-ui/Paper'
import { isObject } from 'lodash'
<<<<<<< HEAD
import classes from './ProjectTile.scss'

export const ProjectTile = ({ project, onSelect }) =>
=======
import IconButton from 'material-ui/IconButton'
import DeleteIcon from 'material-ui/svg-icons/action/delete'
import classes from './ProjectTile.scss'

export const ProjectTile = ({ project, onSelect, onDelete, showDelete }) => (
>>>>>>> 3cdcfe19
  <Paper className={classes.container}>
    <div className={classes.top}>
      <span className={classes.name} onClick={() => onSelect(project)}>
        {project.name}
      </span>
<<<<<<< HEAD
=======
      {showDelete && onDelete ? (
        <IconButton tooltip="delete" onClick={onDelete}>
          <DeleteIcon />
        </IconButton>
      ) : null}
>>>>>>> 3cdcfe19
    </div>
    <span className={classes.owner}>
      {isObject(project.createdBy) ? (
        project.createdBy.displayName
      ) : (
        project.createdBy || 'No Owner'
      )}
    </span>
  </Paper>
)

ProjectTile.propTypes = {
  project: PropTypes.object.isRequired,
<<<<<<< HEAD
  onSelect: PropTypes.func.isRequired
=======
  onSelect: PropTypes.func.isRequired,
  onDelete: PropTypes.func,
  showDelete: PropTypes.bool
>>>>>>> 3cdcfe19
}

export default ProjectTile<|MERGE_RESOLUTION|>--- conflicted
+++ resolved
@@ -2,30 +2,21 @@
 import PropTypes from 'prop-types'
 import Paper from 'material-ui/Paper'
 import { isObject } from 'lodash'
-<<<<<<< HEAD
-import classes from './ProjectTile.scss'
-
-export const ProjectTile = ({ project, onSelect }) =>
-=======
 import IconButton from 'material-ui/IconButton'
 import DeleteIcon from 'material-ui/svg-icons/action/delete'
 import classes from './ProjectTile.scss'
 
 export const ProjectTile = ({ project, onSelect, onDelete, showDelete }) => (
->>>>>>> 3cdcfe19
   <Paper className={classes.container}>
     <div className={classes.top}>
       <span className={classes.name} onClick={() => onSelect(project)}>
         {project.name}
       </span>
-<<<<<<< HEAD
-=======
       {showDelete && onDelete ? (
         <IconButton tooltip="delete" onClick={onDelete}>
           <DeleteIcon />
         </IconButton>
       ) : null}
->>>>>>> 3cdcfe19
     </div>
     <span className={classes.owner}>
       {isObject(project.createdBy) ? (
@@ -39,13 +30,9 @@
 
 ProjectTile.propTypes = {
   project: PropTypes.object.isRequired,
-<<<<<<< HEAD
-  onSelect: PropTypes.func.isRequired
-=======
   onSelect: PropTypes.func.isRequired,
   onDelete: PropTypes.func,
   showDelete: PropTypes.bool
->>>>>>> 3cdcfe19
 }
 
 export default ProjectTile