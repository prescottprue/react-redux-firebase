--- conflicted
+++ resolved
@@ -1,9 +1,5 @@
-<<<<<<< HEAD
-import React, { PropTypes } from 'react'
-=======
 import React from 'react'
 import PropTypes from 'prop-types'
->>>>>>> 12df1e80
 import classes from './Project.scss'
 
 export const Project = ({ projects, params: { projectname } }) => (
