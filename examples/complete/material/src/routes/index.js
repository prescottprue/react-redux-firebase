--- conflicted
+++ resolved
@@ -22,11 +22,7 @@
     ProjectsRoute(store), // async route definitions recieve store
     RecoverRoute(store), // async route definitions recieve store
     /* Place all Routes above here so NotFoundRoute can act as a 404 page */
-<<<<<<< HEAD
-    NotFoundRoute(store)
-=======
     NotFoundRoute(store) // async route definitions recieve store
->>>>>>> 3cdcfe19
   ]
 })
 
