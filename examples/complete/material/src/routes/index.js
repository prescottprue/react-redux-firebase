// We only need to import the modules necessary for initial render
import CoreLayout from '../layouts/CoreLayout'
import Home from './Home'
import LoginRoute from './Login'
import SignupRoute from './Signup'
import ProjectsRoute from './Projects'
import AccountRoute from './Account'
import RecoverRoute from './Recover'
import NotFoundRoute from './NotFound'

/*  Note: Instead of using JSX, we recommend using react-router
    PlainRoute objects to build route definitions.   */

export const createRoutes = store => ({
  path: '/',
  component: CoreLayout,
  indexRoute: Home,
  childRoutes: [
    AccountRoute,
    LoginRoute,
    SignupRoute,
    ProjectsRoute(store), // async route definitions recieve store
    RecoverRoute(store), // async route definitions recieve store
<<<<<<< HEAD
    NotFoundRoute(store) // async route definitions recieve store
=======
    /* Place all Routes above here so NotFoundRoute can act as a 404 page */
    NotFoundRoute(store)
>>>>>>> bda4ed54
  ]
})

/*  Note: childRoutes can be chunked or otherwise loaded programmatically
    using getChildRoutes with the following signature:

    getChildRoutes (location, cb) {
      require.ensure([], (require) => {
        cb(null, [
          // Remove imports!
          require('./Counter').default(store)
        ])
      })
    }

    However, this is not necessary for code-splitting! It simply provides
    an API for async route definitions. Your code splitting should occur
    inside the route `getComponent` function, since it is only invoked
    when the route exists and matches.
*/

export default createRoutes<|MERGE_RESOLUTION|>--- conflicted
+++ resolved
@@ -21,12 +21,8 @@
     SignupRoute,
     ProjectsRoute(store), // async route definitions recieve store
     RecoverRoute(store), // async route definitions recieve store
-<<<<<<< HEAD
+    /* Place all Routes above here so NotFoundRoute can act as a 404 page */
     NotFoundRoute(store) // async route definitions recieve store
-=======
-    /* Place all Routes above here so NotFoundRoute can act as a 404 page */
-    NotFoundRoute(store)
->>>>>>> bda4ed54
   ]
 })
 
