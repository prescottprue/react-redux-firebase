--- conflicted
+++ resolved
@@ -1,29 +1,16 @@
 /* eslint-disable no-console */
 import PropTypes from 'prop-types'
-<<<<<<< HEAD
-import { some, pick } from 'lodash'
-=======
 import { pick, some } from 'lodash'
-import LoadingSpinner from 'components/LoadingSpinner'
 import { isLoaded } from 'react-redux-firebase'
->>>>>>> 7b4873ab
 import {
   compose,
   withContext,
   getContext,
-<<<<<<< HEAD
-  renderComponent,
-  branch,
-  mapProps
-} from 'recompose'
-import { isLoaded } from 'react-redux-firebase'
-import LoadingSpinner from 'components/LoadingSpinner'
-=======
   mapProps,
   branch,
   renderComponent
 } from 'recompose'
->>>>>>> 7b4873ab
+import LoadingSpinner from 'components/LoadingSpinner'
 
 /**
  * Show a loading spinner when a condition is truthy. Used within
@@ -102,60 +89,4 @@
 export const withRouter = compose(
   withContext({ router: PropTypes.object }, () => {}),
   getContext({ router: PropTypes.object })
-<<<<<<< HEAD
-)
-
-export const withStoreAndRouter = compose(
-  withContext(
-    {
-      router: PropTypes.object,
-      store: PropTypes.object
-    },
-    () => {}
-  ),
-  getContext({ router: PropTypes.object, store: PropTypes.object })
-)
-
-/**
- * Show a loading spinner when a condition is truthy. Used within
- * spinnerWhileLoading. Accepts a test function and a higher-order component.
- * branch(
- *   test: (props: Object) => boolean,
- *   right: ?HigherOrderComponent
- * ): HigherOrderComponent
- * @param  {Function} condition - Condition function for when to show spinner
- * @return {HigherOrderComponent}
- */
-export const spinnerWhile = condition =>
-  branch(condition, renderComponent(LoadingSpinner))
-
-/**
- * Show a loading spinner while props are loading . Checks
- * for undefined, null, or a value (as well as handling `auth.isLoaded` and
- * `profile.isLoaded`). **NOTE:** Meant to be used with props which are passed
- * as props from state.firebase using connect (from react-redux), which means
- * it could have unexpected results for other props
- * @param  {Array} propNames - List of prop names to check loading for
- * @return {HigherOrderComponent}
- */
-export const spinnerWhileLoading = propNames =>
-  spinnerWhile(props => some(propNames, name => !isLoaded(props[name])))
-
-/**
- * HOC that logs props using console.log. Accepts an array list of prop names
- * to log, if none provided all props are logged. **NOTE:** Only props at
- * available to the HOC will be logged.
- * @param  {Array} propNames [description]
- * @return {React.Component}           [description]
- */
-export const logProps = (propNames, logName = '') =>
-  mapProps(ownerProps => {
-    console.log(
-      `${logName} props:`,
-      propNames ? pick(ownerProps, propNames) : ownerProps
-    )
-    return ownerProps
-  })
-=======
-)
->>>>>>> 7b4873ab
+)