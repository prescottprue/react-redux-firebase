import { applyMiddleware, compose, createStore } from 'redux';
import { getFirebase, reactReduxFirebase } from 'react-redux-firebase';
import RNFirebase from 'react-native-firebase';
import thunk from 'redux-thunk';
import makeRootReducer from './reducers';

const reactNativeFirebaseConfig = {
  debug: true
};
// for more config options, visit http://docs.react-redux-firebase.com/history/v2.0.0/docs/api/compose.html
const reduxFirebaseConfig = {
<<<<<<< HEAD
  userProfile: 'users', // save users profiles to 'users' collection
  presence: 'testingPresence'
=======
  userProfile: 'users' // save users profiles to 'users' collection
>>>>>>> 78101064
};

export default (initialState = { firebase: {} }) => {
  // initialize firebase
  const firebase = RNFirebase.initializeApp(reactNativeFirebaseConfig);

  const middleware = [
     // make getFirebase available in third argument of thunks
    thunk.withExtraArgument({ getFirebase }),
  ];

  const store = createStore(
    makeRootReducer(),
    initialState, // initial state
    compose(
     reactReduxFirebase(firebase, reduxFirebaseConfig), // pass initialized react-native-firebase app instance
     applyMiddleware(...middleware)
    )
  )
  return store
}<|MERGE_RESOLUTION|>--- conflicted
+++ resolved
@@ -9,12 +9,7 @@
 };
 // for more config options, visit http://docs.react-redux-firebase.com/history/v2.0.0/docs/api/compose.html
 const reduxFirebaseConfig = {
-<<<<<<< HEAD
-  userProfile: 'users', // save users profiles to 'users' collection
-  presence: 'testingPresence'
-=======
   userProfile: 'users' // save users profiles to 'users' collection
->>>>>>> 78101064
 };
 
 export default (initialState = { firebase: {} }) => {
