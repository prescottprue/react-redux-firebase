{
  "name": "react-redux-firebase-simple-example",
  "version": "0.1.0",
  "private": true,
  "scripts": {
    "start": "react-scripts start",
    "build": "react-scripts build",
    "test": "react-scripts test",
    "eject": "react-scripts eject"
  },
  "dependencies": {
    "prop-types": "^15.6.2",
<<<<<<< HEAD
    "react": "^16.6.3",
    "react-dom": "^16.6.3",
    "react-redux": "^6.0.0",
=======
    "react": "^16.7.0",
    "react-dom": "^16.7.0",
    "react-redux": "^5.1.0",
>>>>>>> 14879f74
    "react-redux-firebase": "^2.2.1",
    "recompose": "^0.30.0",
    "redux": "^4.0.1",
    "redux-firestore": "^0.5.8"
  },
  "devDependencies": {
    "react-scripts": "2.1.3"
  },
  "eslintConfig": {
    "extends": "react-app"
  },
  "browserslist": [
    ">0.2%",
    "not dead",
    "not ie <= 11",
    "not op_mini all"
  ]
}<|MERGE_RESOLUTION|>--- conflicted
+++ resolved
@@ -10,15 +10,9 @@
   },
   "dependencies": {
     "prop-types": "^15.6.2",
-<<<<<<< HEAD
     "react": "^16.6.3",
     "react-dom": "^16.6.3",
     "react-redux": "^6.0.0",
-=======
-    "react": "^16.7.0",
-    "react-dom": "^16.7.0",
-    "react-redux": "^5.1.0",
->>>>>>> 14879f74
     "react-redux-firebase": "^2.2.1",
     "recompose": "^0.30.0",
     "redux": "^4.0.1",
