import react, { Component } from 'react'
import PropTypes from 'prop-types'
<<<<<<< HEAD
=======
import { compose } from 'redux'
>>>>>>> 3cdcfe19
import { connect } from 'react-redux'
import {
  firebaseConnect,
  isLoaded,
  isEmpty,
  dataToJS
} from 'react-redux-firebase'
import logo from './logo.svg'
import TodoItem from './TodoItem'
import './App.css'

class App extends Component {
  static propTypes = {
    todos: PropTypes.object,
    firebase: PropTypes.shape({
      push: PropTypes.func.isRequired
    })
  }

  handleAdd = () => {
    const { firebase } = this.props
    firebase.push('/todos', { text: this.input.value, done: false })
    newTodo.value = ''
  }

  render () {
    const { todos } = this.props

    const todosList = (!isLoaded(todos))
                        ? 'Loading'
                        : (isEmpty(todos))
                          ? 'Todo list is empty'
                          : Object.keys(todos).map((key) => (
                            <TodoItem key={key} id={key} todo={todos[key]} />
                          ))
    return (
      <div className='App'>
        <div className='App-header'>
          <h2>react-redux-firebase demo</h2>
          <img src={logo} className='App-logo' alt='logo' />
        </div>
        <div className='App-todos'>
          <h4>
            Loaded From
            <span className='App-Url'>
              <a href='https://redux-firebasev3.firebaseio.com/'>
                redux-firebasev3.firebaseio.com
              </a>
            </span>
          </h4>
          <h4>Todos List</h4>
          {todosList}
          <h4>New Todo</h4>
          <input type='text' ref={ref => { this.input = ref }} />
          <button onClick={this.handleAdd}>
            Add
          </button>
        </div>
      </div>
    )
  }
}

export default compose(
  firebaseConnect([
    '/todos'
    // { type: 'once', path: '/todos' } // for loading once instead of binding
    // '/todos#populate=owner:displayNames' // for populating owner parameter from id into string loaded from /displayNames root
    // '/todos#populate=collaborators:users' // for populating owner parameter from id to user object loaded from /users root
    // { path: 'todos', populates: [{ child: 'collaborators', root: 'users' }] } // object notation of population
    // '/todos#populate=owner:users:displayName' // for populating owner parameter from id within to displayName string from user object within users root
  ]),
  connect(
    ({ firebase }) => ({
      todos: dataToJS(firebase, 'todos'),
    })
  )
)(App)<|MERGE_RESOLUTION|>--- conflicted
+++ resolved
@@ -1,9 +1,6 @@
 import react, { Component } from 'react'
 import PropTypes from 'prop-types'
-<<<<<<< HEAD
-=======
 import { compose } from 'redux'
->>>>>>> 3cdcfe19
 import { connect } from 'react-redux'
 import {
   firebaseConnect,
