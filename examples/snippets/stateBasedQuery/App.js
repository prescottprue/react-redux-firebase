<<<<<<< HEAD
import react, { Component, PropTypes } from 'react'
=======
import react, { Component } from 'react'
import PropTypes from 'prop-types'
>>>>>>> 12df1e80
import { connect } from 'react-redux'
import {
  firebaseConnect,
  isLoaded,
  isEmpty,
  pathToJS,
  dataToJS
} from 'react-redux-firebase'

import logo from './logo.svg'
import TodoItem from './TodoItem'
import './App.css'

class App extends Component {
  static propTypes = {
    todos: PropTypes.object
  }

  render () {
    const { todos } = this.props

    const todosList = (!isLoaded(todos))
                        ? 'Loading'
                        : (isEmpty(todos))
                          ? 'Todo list is empty'
                          : Object.keys(todos).map((key) => (
                            <TodoItem key={key} id={key} todo={todos[key]} />
                          ))
    return (
      <div className='App'>
        <div className='App-header'>
          <h2>react-redux-firebase Auth Based Query Demo</h2>
          <img src={logo} className='App-logo' alt='logo' />
        </div>
        <div className='App-todos'>
          <h4>
            Loaded From
            <span className='App-Url'>
              <a href='https://react-redux-firebase.firebaseio.com/'>
                react-redux-firebase.firebaseio.com
              </a>
            </span>
          </h4>
          <h4>Todos List</h4>
          {todosList}
        </div>
      </div>
    )
  }
}

const authWrappedComponent = connect(
  ({ firebase }) => ({
    auth: pathToJS(firebase, 'auth')
  })
)(App)

const fbWrappedComponent = firebaseConnect(
  ({ auth }) => ([
    `/todos#orderByChild=uid&equalTo=${auth ? auth.uid : ''}`
    /* object notation equivalent
    {
      path: '/todos',
      queryParams: ['orderByChild=uid', `equalTo=${auth ? auth.uid : ''}`]
    }
    */
  ])
)(authWrappedComponent)

export default connect(
  ({ firebase }) => ({
    todos: dataToJS(firebase, 'todos')
  })
)(fbWrappedComponent)<|MERGE_RESOLUTION|>--- conflicted
+++ resolved
@@ -1,9 +1,5 @@
-<<<<<<< HEAD
-import react, { Component, PropTypes } from 'react'
-=======
 import react, { Component } from 'react'
 import PropTypes from 'prop-types'
->>>>>>> 12df1e80
 import { connect } from 'react-redux'
 import {
   firebaseConnect,
