--- conflicted
+++ resolved
@@ -1,8 +1,4 @@
-<<<<<<< HEAD
-import react, { Component } from 'react'
-=======
 import React, { Component } from 'react'
->>>>>>> 3cdcfe19
 import PropTypes from 'prop-types'
 import { connect } from 'react-redux'
 import {
