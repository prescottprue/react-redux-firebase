--- conflicted
+++ resolved
@@ -1,10 +1,6 @@
 {
   "name": "react-redux-firebase",
-<<<<<<< HEAD
-  "version": "1.5.0-alpha",
-=======
   "version": "1.5.0-alpha.2",
->>>>>>> 65429134
   "description": "Redux integration for Firebase. Comes with a Higher Order Component for use with React.",
   "main": "lib/index.js",
   "module": "es/index.js",
