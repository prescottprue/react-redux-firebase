--- conflicted
+++ resolved
@@ -1,10 +1,6 @@
 {
   "name": "react-redux-firebase",
-<<<<<<< HEAD
   "version": "2.0.0-alpha",
-=======
-  "version": "1.4.1",
->>>>>>> c7c67796
   "description": "Redux integration for Firebase. Comes with a Higher Order Component for use with React.",
   "main": "lib/index.js",
   "module": "es/index.js",
