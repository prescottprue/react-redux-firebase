{
  "name": "react-redux-firebase",
<<<<<<< HEAD
  "version": "1.4.0-beta",
=======
  "version": "1.3.4",
>>>>>>> e3102af9
  "description": "Redux integration for Firebase. Comes with a Higher Order Component for use with React.",
  "browser": "dist/react-redux-firebase.js",
  "main": "lib/index.js",
  "module": "es/index.js",
  "jsnext:main": "es/index.js",
  "scripts": {
    "clean": "rimraf dist",
    "lint": "eslint src/** test/**",
    "lint:fix": "npm run lint -- --fix",
    "test": "mocha -R spec --compilers js:babel-core/register ./tests/setup.js ./tests/**/*.spec.js",
    "test:cov": "istanbul cover ./node_modules/mocha/bin/_mocha -- ./tests/** --recursive --report lcov --compilers js:babel-register --require babel-polyfill",
    "codecov": "cat coverage/*/lcov.info | codecov",
    "build:commonjs": "cross-env BABEL_ENV=commonjs babel src --out-dir lib",
    "build:es": "cross-env BABEL_ENV=es babel src --out-dir es",
    "build:umd": "cross-env BABEL_ENV=commonjs NODE_ENV=development webpack src/index.js dist/react-redux-firebase.js",
    "build:umd:min": "cross-env BABEL_ENV=commonjs NODE_ENV=production webpack src/index.js dist/react-redux-firebase.min.js",
    "build": "npm run build:commonjs && npm run build:es && npm run build:umd && npm run build:umd:min",
    "watch": "npm run build:commonjs -- --watch",
    "prepublish": "npm run clean && npm run build",
    "prepush": "npm run lint:fix",
    "docs:clean": "rimraf _book",
    "docs:prepare": "gitbook install",
    "docs:api": "node bin/api-docs-generate",
    "docs:build": "npm run docs:prepare && gitbook build -g prescottprue/react-redux-firebase && npm run docs:api",
    "docs:watch": "npm run docs:prepare && gitbook serve",
    "docs:publish": "npm run docs:clean && npm run docs:build && cp CNAME _book && cd _book && git init && git commit --allow-empty -m 'update book' && git checkout -b gh-pages && touch .nojekyll && git add . && git commit -am 'update book' && git push git@github.com:prescottprue/react-redux-firebase gh-pages --force"
  },
  "contributors": [
    {
      "name": "Prescott Prue",
      "email": "sprue.dev@gmail.com",
      "url": "https://github.com/prescottprue"
    },
    {
      "name": "Bojhan",
      "url": "https://github.com/Bojhan"
    },
    {
      "name": "Marshall",
      "email": "mmoutenot@gmail.com",
      "url": "https://github.com/mmoutenot"
    },
    {
      "name": "Rahav Lussato",
      "url": "https://github.com/RahavLussato"
    }
  ],
  "dependencies": {
    "es6-promise": "^4.0.5",
    "firebase": "^3.7.3",
    "immutable": "^3.8.1",
    "jwt-decode": "^2.1.0",
    "lodash": "^4.17.4"
  },
  "peerDependencies": {
    "react": "^0.14.6 || ^15.0.0"
  },
  "devDependencies": {
    "babel-cli": "^6.18.0",
    "babel-core": "^6.18.2",
    "babel-eslint": "^7.1.0",
    "babel-loader": "^6.2.0",
    "babel-plugin-add-module-exports": "^0.2.1",
    "babel-plugin-es6-promise": "^1.0.0",
    "babel-plugin-lodash": "^3.2.9",
    "babel-plugin-transform-class-properties": "^6.22.0",
    "babel-plugin-transform-decorators-legacy": "^1.3.4",
    "babel-plugin-transform-object-rest-spread": "^6.22.0",
    "babel-plugin-transform-runtime": "^6.23.0",
    "babel-preset-es2015": "^6.18.0",
    "babel-preset-react": "^6.16.0",
    "babel-preset-stage-1": "^6.16.0",
    "babel-register": "^6.3.13",
    "chai": "^3.5.0",
    "chai-as-promised": "^6.0.0",
    "codecov": "^1.0.1",
    "cross-env": "^1.0.7",
    "docdown": "^0.7.2",
    "documentation": "^4.0.0-beta15",
    "documentation-markdown-api-theme": "^1.0.2",
    "eslint": "^3.10.2",
    "eslint-config-standard": "^6.2.1",
    "eslint-config-standard-react": "^4.2.0",
    "eslint-plugin-babel": "^4.0.0",
    "eslint-plugin-promise": "^3.0.0",
    "eslint-plugin-react": "^6.7.1",
    "eslint-plugin-standard": "^2.0.1",
    "gitbook-cli": "^2.3.0",
    "istanbul": "^1.1.0-alpha.1",
    "jsdom": "^9.8.3",
    "mocha": "^3.1.2",
    "react": "^15.4.2",
    "react-addons-test-utils": "^15.4.2",
    "react-dom": "^15.4.2",
    "redux": "3.6.0",
    "rimraf": "^2.5.4",
    "sinon": "^1.17.6",
    "sinon-chai": "^2.8.0",
    "webpack": "^1.14.0",
    "xmlhttprequest": "^1.8.0"
  },
  "license": "MIT",
  "repository": {
    "type": "git",
    "url": "git+https://github.com/prescottprue/react-redux-firebase.git"
  },
  "bugs": {
    "url": "https://github.com/prescottprue/react-redux-firebase/issues"
  },
  "homepage": "https://github.com/prescottprue/react-redux-firebase#readme",
  "keywords": [
    "firebase",
    "redux",
    "react",
    "react-redux",
    "redux-firebase",
    "react",
    "babel",
    "hoc",
    "react-redux-firebase"
  ],
  "npmName": "react-redux-firebase",
  "files": [
    "dist",
    "src",
    "es",
    "lib"
  ],
  "npmFileMap": [
    {
      "basePath": "/dist/",
      "files": [
        "*.js"
      ]
    }
  ]
}<|MERGE_RESOLUTION|>--- conflicted
+++ resolved
@@ -1,10 +1,6 @@
 {
   "name": "react-redux-firebase",
-<<<<<<< HEAD
-  "version": "1.4.0-beta",
-=======
-  "version": "1.3.4",
->>>>>>> e3102af9
+  "version": "1.4.0",
   "description": "Redux integration for Firebase. Comes with a Higher Order Component for use with React.",
   "browser": "dist/react-redux-firebase.js",
   "main": "lib/index.js",
