--- conflicted
+++ resolved
@@ -1,10 +1,6 @@
 {
   "name": "react-redux-firebase",
-<<<<<<< HEAD
   "version": "2.0.0-beta",
-=======
-  "version": "1.4.4",
->>>>>>> 85bff50c
   "description": "Redux integration for Firebase. Comes with a Higher Order Component for use with React.",
   "main": "lib/index.js",
   "module": "es/index.js",
@@ -34,7 +30,6 @@
     "docs:watch": "npm run docs:prepare && gitbook serve",
     "docs:publish": "npm run docs:clean && npm run docs:build && cp CNAME _book && cd _book && git init && git commit --allow-empty -m 'update book' && git checkout -b gh-pages && touch .nojekyll && git add . && git commit -am 'update book' && git push git@github.com:prescottprue/react-redux-firebase gh-pages --force"
   },
-<<<<<<< HEAD
   "license": "MIT",
   "homepage": "https://github.com/prescottprue/react-redux-firebase#readme",
   "repository": {
@@ -60,17 +55,12 @@
     "hoc",
     "redux-react-firebase"
   ],
-=======
->>>>>>> 85bff50c
   "dependencies": {
     "hoist-non-react-statics": "^1.2.0",
     "jwt-decode": "^2.2.0",
     "lodash": "^4.17.4",
-<<<<<<< HEAD
-    "prop-types": "^15.5.8"
-=======
+    "prop-types": "^15.5.8",
     "react-display-name": "^0.2.0"
->>>>>>> 85bff50c
   },
   "peerDependencies": {
     "react": "^0.14.6 || ^15.0.0"
@@ -123,48 +113,10 @@
     "webpack-bundle-analyzer": "^2.3.1",
     "ws": "^3.0.0",
     "xmlhttprequest": "^1.8.0"
-<<<<<<< HEAD
-=======
   },
-  "license": "MIT",
-  "repository": {
-    "type": "git",
-    "url": "git+https://github.com/prescottprue/react-redux-firebase.git"
-  },
-  "bugs": {
-    "url": "https://github.com/prescottprue/react-redux-firebase/issues"
-  },
-  "homepage": "https://github.com/prescottprue/react-redux-firebase#readme",
-  "keywords": [
-    "firebase",
-    "redux",
-    "react",
-    "react-redux",
-    "redux-firebase",
-    "react",
-    "babel",
-    "hoc",
-    "react-redux-firebase"
-  ],
-  "npmName": "react-redux-firebase",
-  "files": [
-    "dist",
-    "src",
-    "es",
-    "lib"
-  ],
-  "npmFileMap": [
-    {
-      "basePath": "/dist/",
-      "files": [
-        "*.js"
-      ]
-    }
-  ],
   "collective": {
     "type": "opencollective",
     "url": "https://opencollective.com/react-redux-firebase",
     "logo": "https://opencollective.com/opencollective/logo.txt"
->>>>>>> 85bff50c
   }
 }