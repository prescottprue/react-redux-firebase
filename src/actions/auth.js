--- conflicted
+++ resolved
@@ -4,43 +4,9 @@
   isFunction,
   forEach
 } from 'lodash'
-<<<<<<< HEAD
 import { actionTypes } from '../constants'
 import { getLoginMethodAndParams } from '../utils/auth'
 import { promisesForPopulate } from '../utils/populate'
-=======
-import jwtDecode from 'jwt-decode'
-import { actionTypes, defaultJWTProps } from '../constants'
-import { getLoginMethodAndParams } from '../utils/auth'
-import {
-  promisesForPopulate,
-  getPopulateObjs,
-  getChildType
-} from '../utils/populate'
-
-const {
-  SET,
-  SET_PROFILE,
-  LOGIN,
-  LOGOUT,
-  LOGIN_ERROR,
-  UNAUTHORIZED_ERROR,
-  AUTHENTICATION_INIT_STARTED,
-  AUTHENTICATION_INIT_FINISHED
-} = actionTypes
-
-/**
- * @description Dispatch login error action
- * @param {Function} dispatch - Action dispatch function
- * @param {Object} authError - Error object
- * @private
- */
-export const dispatchLoginError = (dispatch, authError) =>
-  dispatch({
-    type: LOGIN_ERROR,
-    authError
-  })
->>>>>>> 3cdcfe19
 
 /**
  * @description Dispatch login error action
@@ -135,7 +101,6 @@
   if (!config.userProfile || !firebase.database) {
     return Promise.resolve(userData)
   }
-<<<<<<< HEAD
 
   // use profileFactory if it exists in config
   if (isFunction(config.profileFactory)) {
@@ -146,20 +111,6 @@
       console.error('Error occured within profileFactory function:', err.message || err) // eslint-disable-line no-console
       return Promise.reject(err)
     }
-=======
-  const { database, _: { config } } = firebase
-  try {
-    if (isFunction(config.profileFactory)) {
-      profile = config.profileFactory(userData, profile)
-    }
-    if (isFunction(config.profileDecorator)) {
-      console.warn('profileDecorator is Depreceated and will be removed in future versions. Please use profileFactory.') // eslint-disable-line no-console
-      profile = config.profileDecorator(userData, profile)
-    }
-  } catch (err) {
-    console.error('Error occured within profileFactory function:', err.toString ? err.toString() : err) // eslint-disable-line no-console
-    return Promise.reject(err)
->>>>>>> 3cdcfe19
   }
 
   // Check for user's profile at userProfile path if provided
@@ -247,11 +198,7 @@
       if (isFunction(firebase._.config.onAuthStateChanged) && firebase._.config.enableEmptyAuthChanges) {
         firebase._.config.onAuthStateChanged(authData, firebase, dispatch)
       }
-<<<<<<< HEAD
       return dispatch({ type: actionTypes.LOGOUT })
-=======
-      return dispatch({ type: LOGOUT })
->>>>>>> 3cdcfe19
     }
 
     firebase._.authUid = authData.uid
@@ -272,16 +219,12 @@
   })
 
   // set redirect result callback if enableRedirectHandling set to true
-<<<<<<< HEAD
   if (firebase._.config.enableRedirectHandling && (
     typeof window !== 'undefined' &&
     window.location &&
     window.location.protocol &&
     window.location.protocol.indexOf('http') !== -1
   )) {
-=======
-  if (firebase._.config.enableRedirectHandling) {
->>>>>>> 3cdcfe19
     firebase.auth().getRedirectResult()
       .then((authData) => {
         // Run onRedirectResult if it exists in config
@@ -340,26 +283,17 @@
     dispatchLoginError(dispatch, null)
   }
 
-<<<<<<< HEAD
   const { method, params } = getLoginMethodAndParams(firebase, credentials)
-=======
-  let { method, params } = getLoginMethodAndParams(firebase, credentials)
->>>>>>> 3cdcfe19
 
   return firebase.auth()[method](...params)
     .then((userData) => {
       // Handle null response from getRedirectResult before redirect has happened
       if (!userData) return Promise.resolve(null)
 
-<<<<<<< HEAD
       // For email auth return uid (createUser is used for creating a profile)
       if (method === 'signInWithEmailAndPassword') {
         return { user: userData }
       }
-=======
-      // For email auth return authData (createUser is used for creating a profile)
-      if (userData.email) return userData
->>>>>>> 3cdcfe19
 
       // For token auth, the user key doesn't exist. Instead, return the JWT.
       if (method === 'signInWithCustomToken') {
@@ -401,7 +335,6 @@
  * @param {Object} firebase - Internal firebase object
  * @private
  */
-<<<<<<< HEAD
 export const logout = (dispatch, firebase) =>
   firebase.auth()
     .signOut()
@@ -410,20 +343,10 @@
         type: actionTypes.LOGOUT,
         preserve: firebase._.config.preserveOnLogout
       })
-=======
-export const logout = (dispatch, firebase) => {
-  return firebase.auth().signOut()
-    .then(() => {
-      dispatch({ type: LOGOUT })
->>>>>>> 3cdcfe19
       firebase._.authUid = null
       unWatchUserProfile(firebase)
       return firebase
     })
-<<<<<<< HEAD
-=======
-}
->>>>>>> 3cdcfe19
 
 /**
  * @description Create a new user in auth and add an account to userProfile root
@@ -565,22 +488,15 @@
  * @private
  */
 export const updateProfile = (dispatch, firebase, profileUpdate) => {
-<<<<<<< HEAD
-  dispatch({ type: actionTypes.PROFILE_UPDATE_START, payload: profileUpdate })
-
-  const { database, _: { config, authUid } } = firebase
-=======
   const { database, _: { config, authUid } } = firebase
   dispatch({
     type: actionTypes.PROFILE_UPDATE_START,
     payload: profileUpdate
   })
->>>>>>> 3cdcfe19
   const profileRef = database().ref(`${config.userProfile}/${authUid}`)
   return profileRef
     .update(profileUpdate)
     .then(() =>
-<<<<<<< HEAD
       profileRef
         .once('value')
         .then((snap) => {
@@ -594,23 +510,6 @@
     .catch((payload) => {
       dispatch({ type: actionTypes.PROFILE_UPDATE_ERROR, payload })
       return Promise.reject(payload)
-=======
-       profileRef
-         .once('value')
-         .then((snap) => {
-           dispatch({
-             type: actionTypes.PROFILE_UPDATE_SUCCESS,
-             payload: snap.val()
-           })
-           return snap.val()
-         })
-   )
-    .catch((payload) => {
-      dispatch({
-        type: actionTypes.PROFILE_UPDATE_ERROR,
-        payload
-      })
->>>>>>> 3cdcfe19
     })
 }
 
@@ -624,7 +523,6 @@
   * @private
   */
 export const updateAuth = (dispatch, firebase, authUpdate, updateInProfile) => {
-<<<<<<< HEAD
   dispatch({ type: actionTypes.AUTH_UPDATE_START, payload: authUpdate })
 
   if (!firebase.auth().currentUser) {
@@ -633,20 +531,6 @@
     return Promise.reject(msg)
   }
 
-=======
-  dispatch({
-    type: actionTypes.AUTH_UPDATE_START,
-    payload: authUpdate
-  })
-  if (!firebase.auth().currentUser) {
-    const msg = 'User must be logged in to update auth.'
-    dispatch({
-      type: actionTypes.AUTH_UPDATE_ERROR,
-      payload: msg
-    })
-    return Promise.reject(msg)
-  }
->>>>>>> 3cdcfe19
   return firebase.auth().currentUser
     .updateProfile(authUpdate)
     .then((payload) => {
@@ -660,15 +544,8 @@
       return payload
     })
     .catch((payload) => {
-<<<<<<< HEAD
       dispatch({ type: actionTypes.AUTH_UPDATE_ERROR, payload })
       return Promise.reject(payload)
-=======
-      dispatch({
-        type: actionTypes.AUTH_UPDATE_ERROR,
-        payload
-      })
->>>>>>> 3cdcfe19
     })
 }
 
@@ -682,7 +559,6 @@
  * @private
  */
 export const updateEmail = (dispatch, firebase, newEmail, updateInProfile) => {
-<<<<<<< HEAD
   dispatch({ type: actionTypes.EMAIL_UPDATE_START, payload: newEmail })
 
   if (!firebase.auth().currentUser) {
@@ -695,49 +571,19 @@
     .updateEmail(newEmail)
     .then((payload) => {
       dispatch({ type: actionTypes.EMAIL_UPDATE_SUCCESS, payload: newEmail })
-=======
-  dispatch({
-    type: actionTypes.EMAIL_UPDATE_START,
-    payload: newEmail
-  })
-  if (!firebase.auth().currentUser) {
-    const msg = 'User must be logged in to update email.'
-    dispatch({
-      type: actionTypes.EMAIL_UPDATE_ERROR,
-      payload: msg
-    })
-    return Promise.reject(msg)
-  }
-  return firebase.auth().currentUser
-    .updateEmail(newEmail)
-    .then((payload) => {
-      dispatch({
-        type: actionTypes.EMAIL_UPDATE_SUCCESS,
-        payload: newEmail
-      })
->>>>>>> 3cdcfe19
       if (updateInProfile) {
         return updateProfile(dispatch, firebase, { email: newEmail })
       }
       return payload
     })
     .catch((payload) => {
-<<<<<<< HEAD
       dispatch({ type: actionTypes.EMAIL_UPDATE_ERROR, payload })
       return Promise.reject(payload)
     })
-=======
-      dispatch({
-        type: actionTypes.EMAIL_UPDATE_ERROR,
-        payload
-      })
-    })
 }
 
 export default {
   dispatchLoginError,
-  dispatchUnauthorizedError,
-  dispatchLogin,
   unWatchUserProfile,
   watchUserProfile,
   init,
@@ -751,5 +597,4 @@
   updateAuth,
   updateProfile,
   updateEmail
->>>>>>> 3cdcfe19
 }