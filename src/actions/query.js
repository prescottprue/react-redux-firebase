<<<<<<< HEAD
import { isArray } from 'lodash'
=======
import { forEach } from 'lodash'
>>>>>>> 1cf00bd6
import { actionTypes } from '../constants'
import {
  orderedFromSnapshot,
  populateAndDispatch,
  applyParamsToQuery,
  getWatcherCount,
  orderedFromSnapshot,
  setWatcher,
  unsetWatcher,
  getQueryIdFromPath
} from '../utils/query'

<<<<<<< HEAD
=======
const { START, SET, UNAUTHORIZED_ERROR } = actionTypes

>>>>>>> 1cf00bd6
/**
 * @description Watch a path in Firebase Real Time Database
 * @param {Object} firebase - Internal firebase object
 * @param {Function} dispatch - Action dispatch function
 * @param {Object} options - Event options object
 * @param {String} options.type - Type of event to watch for (defaults to value)
 * @param {String} options.path - Path to watch with watcher
<<<<<<< HEAD
 * @param {Array} options.queryParams - List of parameters for the query
 * @param {String} options.queryId - id of the query
 * @param {Boolean} options.isQuery - id of the query
 * @param {String} options.storeAs - Location within redux to store value
 */
export const watchEvent = (firebase, dispatch, options) => {
  if (!firebase.database || typeof firebase.database !== 'function') {
    throw new Error('Firebase database is required to create watchers')
  }
  const { type, path, populates, queryParams, queryId, isQuery, storeAs } = options
  const watchPath = !storeAs ? path : `${path}@${storeAs}`
  const id = queryId || getQueryIdFromPath(path)
  const counter = getWatcherCount(firebase, type, watchPath, id)
=======
 * @param {Array} options.queryParams - List of query parameters
 * @param {String} options.storeAs - Location within redux to store value
 */
export const watchEvent = (firebase, dispatch, options) => {
  let { queryId } = options
  const {
    type,
    path,
    populates,
    queryParams,
    isQuery,
    storeAs
  } = options
  const watchPath = !storeAs ? path : `${path}@${storeAs}`
  const counter = getWatcherCount(firebase, type, watchPath, queryId)
  queryId = queryId || getQueryIdFromPath(path, type)
>>>>>>> 1cf00bd6

  if (counter > 0) {
    if (id) {
      unsetWatcher(firebase, dispatch, type, path, id)
    } else {
      return
    }
  }

  setWatcher(firebase, dispatch, type, watchPath, id)

  if (type === 'first_child') {
    return firebase.database()
      .ref()
      .child(path)
      .orderByKey()
      .limitToFirst(1)
      .once('value')
      .then(snapshot => {
        if (snapshot.val() === null) {
          dispatch({
            type: actionTypes.NO_VALUE,
<<<<<<< HEAD
=======
            timestamp: Date.now(),
            requesting: false,
            requested: true,
>>>>>>> 1cf00bd6
            path: storeAs || path
          })
        }
        return snapshot
      })
      .catch(err => {
<<<<<<< HEAD
        dispatch({
          type: actionTypes.ERROR,
          path: storeAs || path,
=======
        // TODO: Handle catching unauthorized error
        // dispatch({
        //   type: UNAUTHORIZED_ERROR,
        //   payload: err
        // })
        dispatch({
          type: actionTypes.ERROR,
>>>>>>> 1cf00bd6
          payload: err
        })
        return Promise.reject(err)
      })
  }

  let query = firebase.database().ref().child(path)

  if (isQuery) {
    query = applyParamsToQuery(queryParams, query)
  }

  dispatch({ type: actionTypes.START, path: storeAs || path })

<<<<<<< HEAD
  // Handle once queries
  if (type === 'once') {
    return query.once('value')
      .then(snapshot => {
        if (snapshot.val() === null) {
          return dispatch({
            type: actionTypes.NO_VALUE,
            path: storeAs || path
          })
        }
        // dispatch normal event if no populates exist
        if (!populates) {
          // create an array for preserving order of children under ordered
          return dispatch({
            type: actionTypes.SET,
            path: storeAs || path,
            data: snapshot.val(),
            ordered: orderedFromSnapshot(snapshot)
          })
        }
        // populate and dispatch associated actions if populates exist
        return populateAndDispatch(firebase, dispatch, {
          path,
          storeAs,
          snapshot,
          data: snapshot.val(),
          populates
        })
      })
      .catch(err => {
        dispatch({
          type: actionTypes.UNAUTHORIZED_ERROR,
          payload: err
=======
    // Handle once queries (Promise)
    if (e === 'once') {
      return q.once('value')
        .then(snapshot => {
          dispatch({
            type: SET,
            path: storeAs || path,
            data: snapshot.val(),
            ordered: orderedFromSnapshot(snapshot)
          })
          return snapshot
        })
        .catch(err => {
          dispatch({
            type: actionTypes.ERROR,
            payload: err
          })
          return Promise.reject(err)
        })
    }

    // Handle all other queries (listener)
    /* istanbul ignore next: is run by tests but doesn't show in coverage */
    q.on(e, snapshot => {
      let data = (e === 'child_removed') ? undefined : snapshot.val()
      const resultPath = storeAs || (e === 'value') ? p : `${p}/${snapshot.key}`
      const ordered = orderedFromSnapshot(snapshot, e)

      // Dispatch standard event if no populates exists
      if (!populates) {
        return dispatch({
          type: SET,
          path: storeAs || resultPath,
          ordered,
          data,
          timestamp: Date.now(),
          requesting: false,
          requested: true
        })
      }

      // TODO: Allow setting of unpopulated data before starting population through config
      // TODO: Set ordered for populate queries
      // TODO: Allow config to toggle Combining into one SET action
      const dataKey = snapshot.key
      promisesForPopulate(firebase, dataKey, data, populates)
        .then((results) => {
          // dispatch child sets first so isLoaded is only set to true for
          // populatedDataToJS after all data is in redux (Issue #121)
          forEach(results, (result, path) => {
            dispatch({
              type: SET,
              path,
              data: result,
              timestamp: Date.now(),
              requesting: false,
              requested: true
            })
          })
          dispatch({
            type: SET,
            path: storeAs || resultPath,
            ordered,
            data,
            timestamp: Date.now(),
            requesting: false,
            requested: true
          })
>>>>>>> 1cf00bd6
        })
        return Promise.reject(err)
      })
  }
  // Handle all other queries

  /* istanbul ignore next: is run by tests but doesn't show in coverage */
  query.on(type, (snapshot) => {
    let data = (type === 'child_removed') ? undefined : snapshot.val()
    const resultPath = storeAs || (type === 'value') ? path : `${path}/${snapshot.key}`

    // Dispatch standard event if no populates exists
    if (!populates) {
      // create an array for preserving order of children under ordered
      const ordered = type === 'child_added'
        ? [{ key: snapshot.key, value: snapshot.val() }]
        : orderedFromSnapshot(snapshot)
      return dispatch({
        type: actionTypes.SET,
        path: storeAs || resultPath,
        data,
        ordered
      })
    }
    // populate and dispatch associated actions if populates exist
    return populateAndDispatch(firebase, dispatch, {
      path,
      storeAs,
      snapshot,
      data: snapshot.val(),
      populates
    })
  }, (err) => {
    dispatch({ type: actionTypes.ERROR, payload: err })
  })
}

/**
 * @description Remove watcher from an event
 * @param {Object} firebase - Internal firebase object
 * @param {Function} dispatch - Action dispatch function
<<<<<<< HEAD
 * @param {Object} options - Settings for watcher removal
 * @param {String} options.event - Event for which to remove the watcher
 * @param {String} options.path - Path of watcher to remove
 * @param {String} options.storeAs - storeAs path of watcher to remove
 * @param {String} options.queryId - id of query for which to unset watcher
=======
 * @param {Object} config - Config object
 * @param {String} config.type - Type for which to remove the watcher (
 * value, once, first_child etc.)
 * @param {String} config.path - Path of watcher to remove
 * @param {String} config.storeAs - Path which to store results within in
 * redux store
 * @param {String} config.queryId - Id of the query (used for idendifying)
 * in internal watchers list
>>>>>>> 1cf00bd6
 */
export const unWatchEvent = (firebase, dispatch, { type, path, storeAs, queryId }) => {
  const watchPath = !storeAs ? path : `${path}@${storeAs}`
  unsetWatcher(firebase, dispatch, type, watchPath, queryId)
}

/**
 * @description Add watchers to a list of events
 * @param {Object} firebase - Internal firebase object
 * @param {Function} dispatch - Action dispatch function
 * @param {Array} events - List of events for which to add watchers
 */
<<<<<<< HEAD
export const watchEvents = (firebase, dispatch, events) => {
  if (!isArray(events)) {
    throw new Error('Events config must be an Array')
  }
  return events.map(event => watchEvent(firebase, dispatch, event))
}
=======
export const watchEvents = (firebase, dispatch, events) =>
  events.forEach(event =>
    watchEvent(firebase, dispatch, event)
  )
>>>>>>> 1cf00bd6

/**
 * @description Remove watchers from a list of events
 * @param {Object} firebase - Internal firebase object
 * @param {Function} dispatch - Action dispatch function
 * @param {Array} events - List of events for which to remove watchers
 */
export const unWatchEvents = (firebase, dispatch, events) =>
  events.forEach(event =>
    unWatchEvent(firebase, dispatch, event)
  )

/**
 * @description Add watchers to a list of events
 * @param {Object} firebase - Internal firebase object
 * @param {Function} dispatch - Action dispatch function
 * @param {String} path - Path of ref to be removed
 * @param {Object} [options={}] - Configuration for removal
 * @param {Boolean} [options.dispatchAction=true] - Whether or not to dispatch
 * REMOVE action
 * @return {Promise} Resolves with path
 */
export const remove = (firebase, dispatch, path, options = {}) => {
  const { dispatchAction = true } = options
  const { dispatchRemoveAction } = firebase._.config
  return firebase.database().ref(path).remove()
    .then(() => {
      if (dispatchRemoveAction && dispatchAction) {
        dispatch({ type: actionTypes.REMOVE, path })
      }
      return path
    })
    .catch((err) => {
      dispatch({ type: actionTypes.ERROR, payload: err })
      return Promise.reject(err)
    })
}

export default { watchEvents, unWatchEvents, remove }<|MERGE_RESOLUTION|>--- conflicted
+++ resolved
@@ -1,25 +1,15 @@
-<<<<<<< HEAD
 import { isArray } from 'lodash'
-=======
-import { forEach } from 'lodash'
->>>>>>> 1cf00bd6
 import { actionTypes } from '../constants'
 import {
   orderedFromSnapshot,
   populateAndDispatch,
   applyParamsToQuery,
   getWatcherCount,
-  orderedFromSnapshot,
   setWatcher,
   unsetWatcher,
   getQueryIdFromPath
 } from '../utils/query'
 
-<<<<<<< HEAD
-=======
-const { START, SET, UNAUTHORIZED_ERROR } = actionTypes
-
->>>>>>> 1cf00bd6
 /**
  * @description Watch a path in Firebase Real Time Database
  * @param {Object} firebase - Internal firebase object
@@ -27,7 +17,6 @@
  * @param {Object} options - Event options object
  * @param {String} options.type - Type of event to watch for (defaults to value)
  * @param {String} options.path - Path to watch with watcher
-<<<<<<< HEAD
  * @param {Array} options.queryParams - List of parameters for the query
  * @param {String} options.queryId - id of the query
  * @param {Boolean} options.isQuery - id of the query
@@ -41,24 +30,6 @@
   const watchPath = !storeAs ? path : `${path}@${storeAs}`
   const id = queryId || getQueryIdFromPath(path)
   const counter = getWatcherCount(firebase, type, watchPath, id)
-=======
- * @param {Array} options.queryParams - List of query parameters
- * @param {String} options.storeAs - Location within redux to store value
- */
-export const watchEvent = (firebase, dispatch, options) => {
-  let { queryId } = options
-  const {
-    type,
-    path,
-    populates,
-    queryParams,
-    isQuery,
-    storeAs
-  } = options
-  const watchPath = !storeAs ? path : `${path}@${storeAs}`
-  const counter = getWatcherCount(firebase, type, watchPath, queryId)
-  queryId = queryId || getQueryIdFromPath(path, type)
->>>>>>> 1cf00bd6
 
   if (counter > 0) {
     if (id) {
@@ -81,31 +52,15 @@
         if (snapshot.val() === null) {
           dispatch({
             type: actionTypes.NO_VALUE,
-<<<<<<< HEAD
-=======
-            timestamp: Date.now(),
-            requesting: false,
-            requested: true,
->>>>>>> 1cf00bd6
             path: storeAs || path
           })
         }
         return snapshot
       })
       .catch(err => {
-<<<<<<< HEAD
         dispatch({
           type: actionTypes.ERROR,
           path: storeAs || path,
-=======
-        // TODO: Handle catching unauthorized error
-        // dispatch({
-        //   type: UNAUTHORIZED_ERROR,
-        //   payload: err
-        // })
-        dispatch({
-          type: actionTypes.ERROR,
->>>>>>> 1cf00bd6
           payload: err
         })
         return Promise.reject(err)
@@ -120,7 +75,6 @@
 
   dispatch({ type: actionTypes.START, path: storeAs || path })
 
-<<<<<<< HEAD
   // Handle once queries
   if (type === 'once') {
     return query.once('value')
@@ -154,76 +108,6 @@
         dispatch({
           type: actionTypes.UNAUTHORIZED_ERROR,
           payload: err
-=======
-    // Handle once queries (Promise)
-    if (e === 'once') {
-      return q.once('value')
-        .then(snapshot => {
-          dispatch({
-            type: SET,
-            path: storeAs || path,
-            data: snapshot.val(),
-            ordered: orderedFromSnapshot(snapshot)
-          })
-          return snapshot
-        })
-        .catch(err => {
-          dispatch({
-            type: actionTypes.ERROR,
-            payload: err
-          })
-          return Promise.reject(err)
-        })
-    }
-
-    // Handle all other queries (listener)
-    /* istanbul ignore next: is run by tests but doesn't show in coverage */
-    q.on(e, snapshot => {
-      let data = (e === 'child_removed') ? undefined : snapshot.val()
-      const resultPath = storeAs || (e === 'value') ? p : `${p}/${snapshot.key}`
-      const ordered = orderedFromSnapshot(snapshot, e)
-
-      // Dispatch standard event if no populates exists
-      if (!populates) {
-        return dispatch({
-          type: SET,
-          path: storeAs || resultPath,
-          ordered,
-          data,
-          timestamp: Date.now(),
-          requesting: false,
-          requested: true
-        })
-      }
-
-      // TODO: Allow setting of unpopulated data before starting population through config
-      // TODO: Set ordered for populate queries
-      // TODO: Allow config to toggle Combining into one SET action
-      const dataKey = snapshot.key
-      promisesForPopulate(firebase, dataKey, data, populates)
-        .then((results) => {
-          // dispatch child sets first so isLoaded is only set to true for
-          // populatedDataToJS after all data is in redux (Issue #121)
-          forEach(results, (result, path) => {
-            dispatch({
-              type: SET,
-              path,
-              data: result,
-              timestamp: Date.now(),
-              requesting: false,
-              requested: true
-            })
-          })
-          dispatch({
-            type: SET,
-            path: storeAs || resultPath,
-            ordered,
-            data,
-            timestamp: Date.now(),
-            requesting: false,
-            requested: true
-          })
->>>>>>> 1cf00bd6
         })
         return Promise.reject(err)
       })
@@ -265,13 +149,6 @@
  * @description Remove watcher from an event
  * @param {Object} firebase - Internal firebase object
  * @param {Function} dispatch - Action dispatch function
-<<<<<<< HEAD
- * @param {Object} options - Settings for watcher removal
- * @param {String} options.event - Event for which to remove the watcher
- * @param {String} options.path - Path of watcher to remove
- * @param {String} options.storeAs - storeAs path of watcher to remove
- * @param {String} options.queryId - id of query for which to unset watcher
-=======
  * @param {Object} config - Config object
  * @param {String} config.type - Type for which to remove the watcher (
  * value, once, first_child etc.)
@@ -280,7 +157,6 @@
  * redux store
  * @param {String} config.queryId - Id of the query (used for idendifying)
  * in internal watchers list
->>>>>>> 1cf00bd6
  */
 export const unWatchEvent = (firebase, dispatch, { type, path, storeAs, queryId }) => {
   const watchPath = !storeAs ? path : `${path}@${storeAs}`
@@ -293,19 +169,12 @@
  * @param {Function} dispatch - Action dispatch function
  * @param {Array} events - List of events for which to add watchers
  */
-<<<<<<< HEAD
 export const watchEvents = (firebase, dispatch, events) => {
   if (!isArray(events)) {
     throw new Error('Events config must be an Array')
   }
   return events.map(event => watchEvent(firebase, dispatch, event))
 }
-=======
-export const watchEvents = (firebase, dispatch, events) =>
-  events.forEach(event =>
-    watchEvent(firebase, dispatch, event)
-  )
->>>>>>> 1cf00bd6
 
 /**
  * @description Remove watchers from a list of events
