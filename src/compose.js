--- conflicted
+++ resolved
@@ -495,35 +495,28 @@
      * @return {firebase.messaging} Firebase messaging service
      * @private
      */
-<<<<<<< HEAD
    /**
     * @name auth
     * @description Firebase auth service instance including all Firebase auth methods
-    * @return {Auth}
+    * @return {firebase.auth}
     * @private
     */
    /**
     * @name database
     * @description Firebase database service instance including all Firebase storage methods
-    * @return {Database} Firebase database service
+    * @return {firebase.database} Firebase database service
     * @private
     */
    /**
     * @name storage
     * @description Firebase storage service instance including all Firebase storage methods
-    * @return {Storage} Firebase storage service
+    * @return {firebase.storage} Firebase storage service
     * @private
     */
     /**
      * @name messaging
      * @description Firebase messaging service instance including all Firebase messaging methods
-     * @return {Messaging} Firebase messaging service
-=======
-    /**
-     * @name auth
-     * @description Firebase auth service instance including all Firebase auth methods
-     * @return {firebase.auth} Firebase auth service
->>>>>>> 678fa682
+     * @return {firebase.messaging} Firebase messaging service
      * @private
      */
     firebase.helpers = {
@@ -547,16 +540,11 @@
       verifyPasswordResetCode,
       watchEvent,
       unWatchEvent,
-<<<<<<< HEAD
       updateProfile,
       updateAuth,
       updateEmail,
       storage: (app) => firebase.storage(app),
       messaging: (app) => firebase.messaging(app)
-=======
-      storage: () => firebase.storage(),
-      messaging: () => firebase.messaging()
->>>>>>> 678fa682
     }
 
     authActions.init(dispatch, instance)
