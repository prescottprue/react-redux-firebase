--- conflicted
+++ resolved
@@ -9,21 +9,6 @@
  * @external
  * @description Middleware that handles configuration (placed in redux's
  * `compose` call)
-<<<<<<< HEAD
- * @param {Object} fbConfig - Object containing Firebase config including
- * databaseURL
- * @param {String} fbConfig.apiKey - Firebase apiKey
- * @param {String} fbConfig.authDomain - Firebase auth domain
- * @param {String} fbConfig.databaseURL - Firebase database url
- * @param {String} fbConfig.storageBucket - Firebase storage bucket
- * @param {Object} config - Containing react-redux-firebase specific config such as userProfile
- * @param {String} config.userProfile - Location on firebase to store user profiles
- * @param {Boolean} config.enableLogging - Location on firebase to store user profiles. (default: `false`)
- * @param {Boolean} config.updateProfileOnLogin - Whether or not to update profile when logging in. (default: `false`)
- * @param {Function} config.profileFactory - Factory for modifying how user profile is saved
- * @param {Function} config.uploadFileDataFactory - Factory for modifying how file meta data is written during file uploads
- * @param {Array|String} config.profileParamsToPopulate - Parameters within profile object to populate
-=======
  * @property {Object} fbConfig - Object containing Firebase config including
  * databaseURL
  * @property {String} fbConfig.apiKey - Firebase apiKey
@@ -52,7 +37,6 @@
  * the data path. For example: role paramter on profile populated from 'roles'
  * root. True will call SET_PROFILE as well as a SET action with the role that
  * is loaded (places it in data/roles). (default: `false`)
->>>>>>> f49a14af
  * @return {Function} That accepts a component a returns a wrapped version of component
  * @example <caption>Setup</caption>
  * import { createStore, compose } from 'redux'
@@ -116,11 +100,7 @@
       rootRef.child(path).update(value, onComplete)
 
     const remove = (path, onComplete) =>
-<<<<<<< HEAD
-      ref.child(path).remove(onComplete)
-=======
       rootRef.child(path).remove(onComplete)
->>>>>>> f49a14af
 
     const uniqueSet = (path, value, onComplete) =>
       rootRef.child(path)
