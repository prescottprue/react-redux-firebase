--- conflicted
+++ resolved
@@ -141,11 +141,7 @@
       queryActions.watchEvent(instance, dispatch, { type, path, storeAs })
 
     const unWatchEvent = (eventName, eventPath, queryId = undefined) =>
-<<<<<<< HEAD
-      queryActions.unWatchEvent(instance, eventName, eventPath, queryId)
-=======
-      queryActions.unWatchEvent(firebase, dispatch, eventName, eventPath, queryId)
->>>>>>> 01bc76a7
+      queryActions.unWatchEvent(instance, dispatch, eventName, eventPath, queryId)
 
     const login = credentials =>
       authActions.login(dispatch, instance, credentials)
