--- conflicted
+++ resolved
@@ -165,18 +165,11 @@
     return store
   }
 
-<<<<<<< HEAD
-// Expose Firebase instance
-/**
- * @description Create a Firebase instance with provided config
- */
-=======
 /**
  * @description Expose Firebase instance.
  * Warning: This is going to be rewritten in coming versions.
  * @private
 */
->>>>>>> efbf8be6
 export const getFirebase = () => {
   // TODO: Handle recieveing config and creating firebase instance if it doesn't exist
   /* istanbul ignore next: Firebase instance always exists during tests */
