import * as firebase from 'firebase'
// import * as firebase from 'firebase/app'
// import 'firebase/auth'
// import 'firebase/database'
// import 'firebase/storage'
import { defaultConfig } from './constants'
import { validateConfig } from './utils'
import { authActions, queryActions, storageActions } from './actions'
let firebaseInstance

/**
 * @name reactReduxFirebase
 * @external
 * @description Middleware that handles configuration (placed in redux's
 * `compose` call)
 * @property {Object} fbConfig - Object containing Firebase config including
 * databaseURL
 * @property {String} fbConfig.apiKey - Firebase apiKey
 * @property {String} fbConfig.authDomain - Firebase auth domain
 * @property {String} fbConfig.databaseURL - Firebase database url
 * @property {String} fbConfig.storageBucket - Firebase storage bucket
 * @property {Object} config - Containing react-redux-firebase specific config
 * such as userProfile
 * @property {String} config.userProfile - Location on firebase to store user
 * profiles
 * @property {Boolean} config.enableLogging - Whether or not to enable Firebase
 * database logging
 * @property {Boolean} config.updateProfileOnLogin - Whether or not to update
 * profile when logging in. (default: `false`)
 * @property {Boolean} config.enableRedirectHandling - Whether or not to enable
 * auth redirect handling listener. (default: `true`)
 * @property {Function} config.profileFactory - Factory for modifying how user profile is saved.
 * @property {Function} config.uploadFileDataFactory - Factory for modifying how file meta data is written during file uploads
 * @property {Array|String} config.profileParamsToPopulate - Parameters within
 * profile object to populate
 * @property {Boolean} config.autoPopulateProfile - Whether or not to
 * automatically populate profile with data loaded through
 * profileParamsToPopulate config. (default: `true`)
 * @property {Boolean} config.setProfilePopulateResults - Whether or not to
 * call SET actions for data that results from populating profile to redux under
 * the data path. For example: role paramter on profile populated from 'roles'
 * root. True will call SET_PROFILE as well as a SET action with the role that
 * is loaded (places it in data/roles). (default: `false`)
 * @return {Function} That accepts a component a returns a wrapped version of component
 * @example <caption>Setup</caption>
 * import { createStore, compose } from 'redux'
 * import { reactReduxFirebase } from 'react-redux-firebase'

 * // React Redux Firebase Config
 * const config = {
 *   userProfile: 'users', // saves user profiles to '/users' on Firebase
 *   // here is where you place other config options
 * }
 *
 * // Add react-redux-firebase to compose
 * // Note: In full projects this will often be within createStore.js or store.js
 * const createStoreWithFirebase = compose(
 *  reactReduxFirebase(fbConfig, config),
 * )(createStore)
 *
 * // Use Function later to create store
 * const store = createStoreWithFirebase(rootReducer, initialState)
 */
export default (fbConfig, otherConfig) => next =>
  (reducer, initialState, middleware) => {
    const store = next(reducer, initialState, middleware)
    const { dispatch } = store

    // Combine all configs
    const configs = Object.assign({}, defaultConfig, fbConfig, otherConfig)

    validateConfig(configs)

    // Initialize Firebase
    try {
      firebase.initializeApp(fbConfig)
    } catch (err) {} // silence reinitialize warning (hot-reloading)

    // Enable Logging based on config
    if (configs.enableLogging) {
      firebase.database.enableLogging(configs.enableLogging)
    }

    // Handle react-native
    if (configs.ReactNative) {
      const { AsyncStorage } = configs.ReactNative
      // Stub firebase's internal's with react-native (based on firebase's react-native index file)
      firebase.INTERNAL.extendNamespace({
        INTERNAL: {
          reactNative: {
            AsyncStorage
          }
        }
      })
    }

    const rootRef = firebase.database().ref()

    const instance = Object.defineProperty(firebase, '_', {
      value: {
        watchers: {},
        config: configs,
        authUid: null
      },
      writable: true,
      enumerable: true,
      configurable: true
    })

    /**
     * @description Sets data to Firebase.
     * @param {String} path - Path to location on Firebase which to set
     * @param {Object|String|Boolean|Number} value - Value to write to Firebase
     * @param {Function} onComplete - Function to run on complete (`not required`)
     * @return {Promise} Containing reference snapshot
     * @example <caption>Basic</caption>
     * import React, { Component, PropTypes } from 'react'
     * import { firebaseConnect } from 'react-redux-firebase'
     * const Example = ({ firebase: { set } }) => (
     *   <button onClick={() => set('some/path', { here: 'is a value' })}>
     *     Set To Firebase
     *   </button>
     * )
     * export default firebaseConnect()(Example)
     */
    const set = (path, value, onComplete) =>
      rootRef.child(path).set(value, onComplete)

    /**
     * @description Pushes data to Firebase.
     * @param {String} path - Path to location on Firebase which to push
     * @param {Object|String|Boolean|Number} value - Value to push to Firebase
     * @param {Function} onComplete - Function to run on complete (`not required`)
     * @return {Promise} Containing reference snapshot
     * @example <caption>Basic</caption>
     * import React, { Component, PropTypes } from 'react'
     * import { firebaseConnect } from 'react-redux-firebase'
     * const Example = ({ firebase: { push } }) => (
     *   <button onClick={() => push('some/path', true)}>
     *     Push To Firebase
     *   </button>
     * )
     * export default firebaseConnect()(Example)
     */
    const push = (path, value, onComplete) =>
      rootRef.child(path).push(value, onComplete)

    /**
     * @description Updates data on Firebase and sends new data.
     * @param {String} path - Path to location on Firebase which to update
     * @param {Object|String|Boolean|Number} value - Value to update to Firebase
     * @param {Function} onComplete - Function to run on complete (`not required`)
     * @return {Promise} Containing reference snapshot
     * @example <caption>Basic</caption>
     * import React, { Component, PropTypes } from 'react'
     * import { firebaseConnect } from 'react-redux-firebase'
     * const Example = ({ firebase: { update } }) => (
     *   <button onClick={() => update('some/path', { here: 'is a value' })}>
     *     Update To Firebase
     *   </button>
     * )
     * export default firebaseConnect()(Example)
     */
    const update = (path, value, onComplete) =>
      rootRef.child(path).update(value, onComplete)

    /**
     * @description Removes data from Firebase at a given path.
     * @param {String} path - Path to location on Firebase which to remove
     * @param {Function} onComplete - Function to run on complete (`not required`)
     * @return {Promise} Containing reference snapshot
     * @example <caption>Basic</caption>
     * import React, { Component, PropTypes } from 'react'
     * import { firebaseConnect } from 'react-redux-firebase'
     * const Example = ({ firebase: { remove } }) => (
     *   <button onClick={() => remove('some/path')}>
     *     Remove From Firebase
     *   </button>
     * )
     * export default firebaseConnect()(Example)
     */
    const remove = (path, onComplete) =>
      rootRef.child(path).remove(onComplete)

    /**
     * @description Sets data to Firebase only if the path does not already
     * exist, otherwise it rejects.
     * @param {String} path - Path to location on Firebase which to set
     * @param {Object|String|Boolean|Number} value - Value to write to Firebase
     * @param {Function} onComplete - Function to run on complete (`not required`)
     * @return {Promise} Containing reference snapshot
     * @example <caption>Basic</caption>
     * import React, { Component, PropTypes } from 'react'
     * import { firebaseConnect } from 'react-redux-firebase'
     * const Example = ({ firebase: { uniqueSet } }) => (
     *   <button onClick={() => uniqueSet('some/unique/path', true)}>
     *     Unique Set To Firebase
     *   </button>
     * )
     * export default firebaseConnect()(Example)
     */
    const uniqueSet = (path, value, onComplete) =>
      rootRef.child(path)
        .once('value')
        .then(snap => {
          if (snap.val && snap.val() !== null) {
            const err = new Error('Path already exists.')
            if (onComplete) onComplete(err)
            return Promise.reject(err)
          }
          return rootRef.child(path).set(value, onComplete)
        })

    /**
     * @description Upload a file to Firebase Storage with the option to store
     * its metadata in Firebase Database
     * @param {String} path - Path to location on Firebase which to set
     * @param {File} file - File object to upload (usually first element from
     * array output of select-file or a drag/drop `onDrop`)
     * @param {String} dbPath - Database path to place uploaded file metadata
     * @return {Promise} Containing the File object
     */
    const uploadFile = (path, file, dbPath) =>
      storageActions.uploadFile(dispatch, instance, { path, file, dbPath })

    /**
     * @description Upload multiple files to Firebase Storage with the option
     * to store their metadata in Firebase Database
     * @param {String} path - Path to location on Firebase which to set
     * @param {Array} files - Array of File objects to upload (usually from
     * a select-file or a drag/drop `onDrop`)
     * @param {String} dbPath - Database path to place uploaded files metadata.
     * @return {Promise} Containing an array of File objects
     */
    const uploadFiles = (path, files, dbPath) =>
      storageActions.uploadFiles(dispatch, instance, { path, files, dbPath })

    /**
     * @description Delete a file from Firebase Storage with the option to
     * remove its metadata in Firebase Database
     * @param {String} path - Path to location on Firebase which to set
     * @param {String} dbPath - Database path to place uploaded file metadata
     * @return {Promise} Containing the File object
     */
    const deleteFile = (path, dbPath) =>
      storageActions.deleteFile(dispatch, instance, { path, dbPath })

    /**
     * @description Watch event. **Note:** this method is used internally
     * so examples have not yet been created, and it may not work as expected.
     * @param {String} type - Type of watch event
     * @param {String} dbPath - Database path on which to setup watch event
     * @param {String} storeAs - Name of listener results within redux store
     * @return {Promise}
     */
    const watchEvent = (type, path, storeAs) =>
      queryActions.watchEvent(instance, dispatch, { type, path, storeAs })

    /**
     * @description Unset a listener watch event. **Note:** this method is used
     * internally so examples have not yet been created, and it may not work
     * as expected.
     * @param {String} eventName - Type of watch event
     * @param {String} eventPath - Database path on which to setup watch event
     * @param {String} storeAs - Name of listener results within redux store
     * @return {Promise}
     */
    const unWatchEvent = (eventName, eventPath, queryId = undefined) =>
      queryActions.unWatchEvent(instance, dispatch, eventName, eventPath, queryId)

    /**
     * @description Logs user into Firebase. For examples, visit the [auth section](/docs/auth.md)
     * @param {Object} credentials - Credentials for authenticating
     * @param {String} credentials.provider - External provider (google | facebook | twitter)
     * @param {String} credentials.type - Type of external authentication (popup | redirect) (only used with provider)
     * @param {String} credentials.email - Credentials for authenticating
     * @param {String} credentials.password - Credentials for authenticating (only used with email)
     * @return {Promise} Containing user's auth data
     */
    const login = credentials =>
      authActions.login(dispatch, instance, credentials)

    /**
     * @description Logs user out of Firebase and empties firebase state from
     * redux store
     * @return {Promise}
     */
    const logout = () =>
      authActions.logout(dispatch, instance)

    /**
     * @description Creates a new user in Firebase authentication. If
     * `userProfile` config option is set, user profiles will be set to this
     * location.
     * @param {Object} credentials - Credentials for authenticating
     * @param {String} credentials.email - Credentials for authenticating
     * @param {String} credentials.password - Credentials for authenticating (only used with email)
     * @param {Object} profile - Data to include within new user profile
     * @return {Promise} Containing user's auth data
     */
    const createUser = (credentials, profile) =>
      authActions.createUser(dispatch, instance, credentials, profile)

    /**
     * @description Sends password reset email
     * @param {Object} credentials - Credentials for authenticating
     * @param {String} credentials.email - Credentials for authenticating
     * @return {Promise}
     */
    const resetPassword = (credentials) =>
      authActions.resetPassword(dispatch, instance, credentials)

    /**
     * @description Confirm that a user's password has been reset
     * @param {String} code - Password reset code to verify
     * @param {String} password - New Password to confirm reset to
     * @return {Promise}
     */
    const confirmPasswordReset = (code, password) =>
      authActions.confirmPasswordReset(dispatch, instance, code, password)

    /**
     * @description Verify that a password reset code from a password reset
     * email is valid
     * @param {String} code - Password reset code to verify
     * @return {Promise} Containing user auth info
     */
    const verifyPasswordResetCode = (code) =>
      authActions.verifyPasswordResetCode(dispatch, instance, code)

<<<<<<< HEAD
    instance.helpers = {
      ref: path => firebase.database().ref(path),
=======
    /**
     * @name ref
     * @description Firebase ref function
     * @return {database.Reference}
     */
   /**
    * @name database
    * @description Firebase database service instance including all Firebase storage methods
    * @return {Database} Firebase database service
    */
   /**
    * @name storage
    * @description Firebase storage service instance including all Firebase storage methods
    * @return {Storage} Firebase storage service
    */
    /**
     * @name auth
     * @description Firebase auth service instance including all Firebase auth methods
     * @return {Auth}
     */
    firebase.helpers = {
      ref: path => Firebase.database().ref(path),
>>>>>>> ca494646
      set,
      uniqueSet,
      push,
      remove,
      update,
      login,
      logout,
      uploadFile,
      uploadFiles,
      deleteFile,
      createUser,
      resetPassword,
      confirmPasswordReset,
      verifyPasswordResetCode,
      watchEvent,
      unWatchEvent,
      storage: () => firebase.storage()
    }

    authActions.init(dispatch, instance)

    store.firebase = instance
    firebaseInstance = Object.assign({}, instance, instance.helpers)

    return store
  }

/**
 * @external
 * @description Expose Firebase instance created internally. Useful for
 * integrations into external libraries such as redux-thunk and redux-observable.
 * @example <caption>redux-thunk integration</caption>
 * import { applyMiddleware, compose, createStore } from 'redux';
 * import thunk from 'redux-thunk';
 * import { reactReduxFirebase } from 'react-redux-firebase';
 * import makeRootReducer from './reducers';
 * import { getFirebase } from 'react-redux-firebase';
 *
 * const fbConfig = {} // your firebase config
 *
 * const store = createStore(
 *   makeRootReducer(),
 *   initialState,
 *   compose(
 *     applyMiddleware([
 *       // Pass getFirebase function as extra argument
 *       thunk.withExtraArgument(getFirebase)
 *     ]),
 *     reactReduxFirebase(fbConfig)
 *   )
 * );
 * // then later
 * export const addTodo = (newTodo) =>
 *  (dispatch, getState, getFirebase) => {
 *    const firebase = getFirebase()
 *    firebase
 *      .push('todos', newTodo)
 *      .then(() => {
 *        dispatch({ type: 'SOME_ACTION' })
 *      })
 * };
 *
 */
export const getFirebase = () => {
  // TODO: Handle recieveing config and creating firebase instance if it doesn't exist
  /* istanbul ignore next: Firebase instance always exists during tests */
  if (!firebaseInstance) {
    throw new Error('Firebase instance does not yet exist. Check your compose function.') // eslint-disable-line no-console
  }
  // TODO: Create new firebase here with config passed in
  return firebaseInstance
}<|MERGE_RESOLUTION|>--- conflicted
+++ resolved
@@ -328,10 +328,6 @@
     const verifyPasswordResetCode = (code) =>
       authActions.verifyPasswordResetCode(dispatch, instance, code)
 
-<<<<<<< HEAD
-    instance.helpers = {
-      ref: path => firebase.database().ref(path),
-=======
     /**
      * @name ref
      * @description Firebase ref function
@@ -353,8 +349,7 @@
      * @return {Auth}
      */
     firebase.helpers = {
-      ref: path => Firebase.database().ref(path),
->>>>>>> ca494646
+      ref: path => instance.database().ref(path),
       set,
       uniqueSet,
       push,
