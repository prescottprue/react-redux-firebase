import React, { Component } from 'react'
import PropTypes from 'prop-types'
import { isEqual, differenceWith } from 'lodash'
import hoistStatics from 'hoist-non-react-statics'
import { watchEvents, unWatchEvents } from './actions/query'
import { getEventsFromInput, createCallable, wrapDisplayName } from './utils'
import ReactReduxFirebaseContext from './ReactReduxFirebaseContext'

/**
 * Function that creates a Higher Order Component which
 * automatically listens/unListens to provided firebase paths using
 * React's Lifecycle hooks.
 * **WARNING!!** This is an advanced feature, and should only be used when
 * needing to access a firebase instance created under a different store key.
 * @param {String} [storeKey='store'] - Name of redux store which contains
 * Firebase state (state.firebase)
 * @return {Function} - HOC that accepts a watchArray and wraps a component
 * @example <caption>Basic</caption>
 * // props.firebase set on App component as firebase object with helpers
 * import { createFirebaseConnect } from 'react-redux-firebase'
 * // create firebase connect that uses another redux store
 * const firebaseConnect = createFirebaseConnect('anotherStore')
 * // use the firebaseConnect to wrap a component
 * export default firebaseConnect()(SomeComponent)
 */
export const createFirebaseConnect = (storeKey = 'store') => (
  dataOrFn = []
) => WrappedComponent => {
  class FirebaseConnectWrapped extends Component {
    static displayName = wrapDisplayName(
      WrappedComponent,
      'FirebaseConnectWrapped'
    )
    static wrappedComponent = WrappedComponent

    firebaseEvents = []
    firebase = null
    prevData = null

    componentDidMount() {
      const { firebase, dispatch } = this.props

      // Allow function to be passed
      const inputAsFunc = createCallable(dataOrFn)
      this.prevData = inputAsFunc(this.props, this.props)

      const { ref, helpers, storage, database, auth } = firebase
      this.firebase = { ref, storage, database, auth, ...helpers }

      this._firebaseEvents = getEventsFromInput(this.prevData)

      watchEvents(firebase, dispatch, this._firebaseEvents)
    }

    componentWillUnmount() {
      const { firebase, dispatch } = this.props
      unWatchEvents(firebase, dispatch, this._firebaseEvents)
    }

    componentWillReceiveProps(np) {
      const { firebase, dispatch } = this.props
      const inputAsFunc = createCallable(dataOrFn)
      const data = inputAsFunc(np, this.store)

      // Handle a data parameter having changed
      if (!isEqual(data, this.prevData)) {
        const itemsToSubscribe = differenceWith(data, this.prevData, isEqual)
        const itemsToUnsubscribe = differenceWith(this.prevData, data, isEqual)

        this.prevData = data
        // UnWatch all current events
        unWatchEvents(
          firebase,
          dispatch,
          getEventsFromInput(itemsToUnsubscribe)
        )
        // Get watch events from new data
        this._firebaseEvents = getEventsFromInput(data)

        // Watch new events
        watchEvents(firebase, dispatch, getEventsFromInput(itemsToSubscribe))
      }
    }

    render() {
      return <WrappedComponent {...this.props} />
    }
  }

  FirebaseConnectWrapped.propTypes = {
    dispatch: PropTypes.func.isRequired,
    firebase: PropTypes.object.isRequired
  }

  const HoistedComp = hoistStatics(FirebaseConnectWrapped, WrappedComponent)

  const FirebaseConnect = props => {
    // Check that reserved props are not supplied to a FirebaseConnected
    // component and if they are, throw an error so the developer can rectify
    // this issue.
    if (Object.keys(props).includes('firebase')) {
      throw new Error(
        `Supplied prop "firebase" is reserved for internal firebaseConnect() usage.`
      )
    }

    return (
      <ReactReduxFirebaseContext.Consumer>
        {_internalFirebase => (
          <HoistedComp
            {...props}
            dispatch={_internalFirebase.dispatch}
            firebase={_internalFirebase}
          />
        )}
      </ReactReduxFirebaseContext.Consumer>
    )
  }

  FirebaseConnect.displayName = wrapDisplayName(
    WrappedComponent,
    'FirebaseConnect'
  )

  FirebaseConnect.wrappedComponent = WrappedComponent

  return FirebaseConnect
}

/**
/**
 * @name firebaseConnect
 * @extends React.Component
 * @description Higher Order Component that automatically listens/unListens
 * to provided firebase paths using React's Lifecycle hooks.
 * @param {Array} watchArray - Array of objects or strings for paths to sync
 * from Firebase. Can also be a function that returns the array. The function
 * is passed the current props and the firebase object.
 * @return {Function} - that accepts a component to wrap and returns the wrapped component
 * @example <caption>Basic</caption>
 * // props.firebase set on App component as firebase object with helpers
 * import { firebaseConnect } from 'react-redux-firebase'
 * export default firebaseConnect()(App)
 * @example <caption>Ordered Data</caption>
 * import React from 'react'
 * import { compose } from 'redux'
 * import { connect } from 'react-redux'
 * import { firebaseConnect } from 'react-redux-firebase'
 *
 * const enhance = compose(
 *   firebaseConnect([
 *     'todos' // sync /todos from firebase into redux
 *   ]),
 *   connect((state) => ({
 *     todos: state.firebase.ordered.todos
 *   }))
 * )
 * 
 * function Todos({ todos }) {
 *   return (
 *     <div>
 *       {JSON.stringify(todos, null, 2)}
 *     </div>
 *   )
 * }
 * 
 * export default enhance(Todos)
 * @example <caption>Data that depends on props</caption>
 * import React from 'react'
 * import { compose } from 'redux'
 * import { connect } from 'react-redux'
 * import { get } from 'lodash'
 * import { firebaseConnect } from 'react-redux-firebase'
 *
 * const enhance = compose(
 *   firebaseConnect((props) => ([
 *     `posts/${props.postId}` // sync /posts/postId from firebase into redux
 *   ])),
 *   connect((state, props) => ({
<<<<<<< HEAD
 *     post: getVal(state.firebase.data, `posts/${props.postId}`),
 *   }))
=======
 *     post: get(state.firebase.data, `posts.${props.postId}`),
 *   })
>>>>>>> 14879f74
 * )
 *
 * function Post({ post }) {
 *   return (
 *     <div>
 *       {JSON.stringify(post, null, 2)}
 *     </div>
 *   )
 * }
 *
 * export default enhance(Post)
 */
export default createFirebaseConnect()<|MERGE_RESOLUTION|>--- conflicted
+++ resolved
@@ -177,13 +177,8 @@
  *     `posts/${props.postId}` // sync /posts/postId from firebase into redux
  *   ])),
  *   connect((state, props) => ({
-<<<<<<< HEAD
- *     post: getVal(state.firebase.data, `posts/${props.postId}`),
- *   }))
-=======
  *     post: get(state.firebase.data, `posts.${props.postId}`),
  *   })
->>>>>>> 14879f74
  * )
  *
  * function Post({ post }) {
