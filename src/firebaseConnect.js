--- conflicted
+++ resolved
@@ -41,26 +41,11 @@
     )
   }
 
-<<<<<<< HEAD
   hoistStatics(FirebaseConnect, WrappedComponent)
 
   FirebaseConnect.propTypes = {
     ...(WrappedComponent.propTypes || {}),
     firebase: PropTypes.object
-=======
-  const FirebaseConnect = props => {
-    return (
-      <ReactReduxFirebaseContext.Consumer>
-        {_internalFirebase => (
-          <FirebaseConnectWrapped
-            {...props}
-            dispatch={_internalFirebase.dispatch}
-            firebase={_internalFirebase}
-          />
-        )}
-      </ReactReduxFirebaseContext.Consumer>
-    )
->>>>>>> 9612d407
   }
 
   FirebaseConnect.displayName = wrapDisplayName(
