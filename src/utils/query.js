--- conflicted
+++ resolved
@@ -43,35 +43,7 @@
 
 /**
  * @private
-<<<<<<< HEAD
- * @description Get query id from query path
- * @param {String} path - Path from which to get query id
- * @param {String} event - Type of query event
- */
-export const getQueryIdFromPath = (path, event = undefined) => {
-  const origPath = path
-  let pathSplitted = path.split('#')
-  path = pathSplitted[0]
-
-  const isQuery = pathSplitted.length > 1
-  const queryParams = isQuery ? pathSplitted[1].split('&') : []
-  const queryId = isQuery ? queryParams.map((param) => {
-    let splittedParam = param.split('=')
-    if (splittedParam[0] === 'queryId') {
-      return splittedParam[1]
-    }
-  }).filter(q => q) : undefined
-  return (queryId && queryId.length > 0)
-      ? (event ? `${event}:/${queryId}` : queryId[0])
-      : ((isQuery) ? origPath : undefined)
-}
-
-/**
- * @private
- * @description Set a new watcher
-=======
  * @description Update the number of watchers for a query
->>>>>>> bbaffd56
  * @param {Object} firebase - Internal firebase object
  * @param {String} event - Type of event to watch for
  * @param {String} path - Path to watch with watcher
