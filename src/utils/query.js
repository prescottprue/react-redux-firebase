import { actionTypes } from '../constants'
<<<<<<< HEAD
import { promisesForPopulate } from './populate'
import { isNaN, forEach, size } from 'lodash'

/**
 * @private
 * Try to parse passed input to a number. If it is not a number return itself.
 * @param  {String|Number} value - Item to attempt to parse to a number
 * @return {Number|Any} Number if parse to number was successful, otherwise,
 * original value
=======
import { isNaN, isFunction, size, isObject, isString } from 'lodash'

/**
 * @private
 * @description Attempt to parse string into a number if possible. If not
 * return original.
 * @param  {String|Number} value - Value which to attempt to parse to number
 * @return {Number} - Passed value converted to a number if possible
>>>>>>> 1cf00bd6
 */
const tryParseToNumber = (value) => {
  const result = Number(value)
  if (isNaN(result)) {
    return value
  }
  return result
}

/**
 * @private
 * @description Get path to watch provided event type and path.
 * @param {String} event - Type of event to watch for
 * @param {String} path - Path to watch with watcher
 * @return {String} watchPath
 */
export const getWatchPath = (event, path) => {
  if (!event || event === '' || !path) {
    throw new Error('Event and path are required')
  }
  return `${event}:${((path.substring(0, 1) === '/') ? '' : '/')}${path}`
}

/**
 * @private
 * @description Get query id from query path. queryId paramter is
 * later used to add/remove listeners from internal firebase instance.
 * @param {String} path - Path from which to get query id
 * @param {String} event - Type of query event
 */
<<<<<<< HEAD
export const getQueryIdFromPath = (path, event) => {
=======
export const getQueryIdFromPath = (path, event = undefined) => {
  if (!isString(path)) {
    throw new Error('Query path must be a string')
  }
>>>>>>> 1cf00bd6
  const origPath = path
  let pathSplitted = path.split('#')
  path = pathSplitted[0]

  const isQuery = pathSplitted.length > 1
  const queryParams = isQuery ? pathSplitted[1].split('&') : []
  const queryId = isQuery ? queryParams.map((param) => {
    let splittedParam = param.split('=')
    // Handle query id in path
    if (splittedParam[0] === 'queryId') {
      return splittedParam[1]
    }
  }).filter(q => q) : undefined
<<<<<<< HEAD
  return queryId && queryId.length > 0
    ? (event ? `${event}:/${queryId}` : queryId[0])
    : (isQuery ? origPath : undefined)
=======
  return (queryId && queryId.length > 0)
    ? (event ? `${event}:/${queryId}` : queryId[0])
    : ((isQuery) ? origPath : undefined)
>>>>>>> 1cf00bd6
}

/**
 * @private
 * @description Update the number of watchers for a query
 * @param {Object} firebase - Internal firebase object
 * @param {String} event - Type of event to watch for
 * @param {String} path - Path to watch with watcher
 * @param {String} queryId - Id of query
 * @return {Integer} watcherCount - count
 */
export const setWatcher = (firebase, dispatch, event, path, queryId) => {
  const id = queryId || getQueryIdFromPath(path, event) || getWatchPath(event, path)

  if (firebase._.watchers[id]) {
    firebase._.watchers[id]++
  } else {
    firebase._.watchers[id] = 1
  }

  dispatch({ type: actionTypes.SET_LISTENER, path, payload: { id } })

  return firebase._.watchers[id]
}

/**
 * @private
 * @description Get count of currently attached watchers
 * @param {Object} firebase - Internal firebase object
 * @param {String} event - Type of event to watch for
 * @param {String} path - Path to watch with watcher
 * @param {String} queryId - Id of query
 * @return {Number} watcherCount
 */
export const getWatcherCount = (firebase, event, path, queryId) => {
  const id = queryId || getQueryIdFromPath(path, event) || getWatchPath(event, path)
  return firebase._.watchers[id]
}

/**
 * @private
 * @description Remove/Unset a watcher
 * @param {Object} firebase - Internal firebase object
 * @param {Function} dispatch - Redux's dispatch function
 * @param {String} event - Type of event to watch for
 * @param {String} path - Path to watch with watcher
 * @param {String} queryId - Id of query
 */
export const unsetWatcher = (firebase, dispatch, event, path, queryId) => {
  let id = queryId || getQueryIdFromPath(path, event) || getWatchPath(event, path)
  path = path.split('#')[0]
  const { watchers } = firebase._
  if (watchers[id] <= 1) {
    delete watchers[id]
    if (event !== 'first_child' && event !== 'once') {
      firebase.database().ref().child(path).off(event)
<<<<<<< HEAD
      // TODO: Remove config.distpatchOnUnsetListener
=======
      if (config.dispatchOnUnsetListener || config.distpatchOnUnsetListener) {
        if (config.distpatchOnUnsetListener && isFunction(console.warn)) { // eslint-disable-line no-console
          console.warn('config.distpatchOnUnsetListener is Depreceated and will be removed in future versions. Please use config.dispatchOnUnsetListener (dispatch spelled correctly).') // eslint-disable-line no-console
        }
        dispatch({ type: actionTypes.UNSET_LISTENER, path })
      }
>>>>>>> 1cf00bd6
    }
  } else if (watchers[id]) {
    watchers[id]--
  }

  dispatch({ type: actionTypes.UNSET_LISTENER, path, payload: { id } })
}

/**
 * @description Modify query to include methods based on query parameters (such
 * as orderByChild).
 * @param {Array} queryParams - Array of query parameters to apply to query
 * @param {Object} query - Query object on which to apply query parameters
 * @return {FirebaseQuery}
 */
export const applyParamsToQuery = (queryParams, query) => {
  let doNotParse = false
  if (queryParams) {
    queryParams.forEach(param => {
      param = param.split('=')
      switch (param[0]) {
        case 'orderByValue':
          query = query.orderByValue()
          doNotParse = true
          break
        case 'orderByPriority':
          query = query.orderByPriority()
          doNotParse = true
          break
        case 'orderByKey':
          query = query.orderByKey()
          doNotParse = true
          break
        case 'orderByChild':
          query = query.orderByChild(param[1])
          break
        case 'limitToFirst':
          // TODO: Handle number not being passed as param
          query = query.limitToFirst(parseInt(param[1], 10))
          break
        case 'limitToLast':
          // TODO: Handle number not being passed as param
          query = query.limitToLast(parseInt(param[1], 10))
          break
        case 'notParsed':
          // support disabling internal number parsing (number strings)
          doNotParse = true
          break
        case 'parsed':
          // support disabling internal number parsing (number strings)
          doNotParse = false
          break
        case 'equalTo':
          let equalToParam = !doNotParse ? tryParseToNumber(param[1]) : param[1]
          equalToParam = equalToParam === 'null' ? null : equalToParam
          equalToParam = equalToParam === 'false' ? false : equalToParam
          equalToParam = equalToParam === 'true' ? true : equalToParam
          query = param.length === 3
            ? query.equalTo(equalToParam, param[2])
            : query.equalTo(equalToParam)
          break
        case 'startAt':
          let startAtParam = !doNotParse ? tryParseToNumber(param[1]) : param[1]
          startAtParam = startAtParam === 'null' ? null : startAtParam
          query = param.length === 3
            ? query.startAt(startAtParam, param[2])
            : query.startAt(startAtParam)
          break
        case 'endAt':
          let endAtParam = !doNotParse ? tryParseToNumber(param[1]) : param[1]
          endAtParam = endAtParam === 'null' ? null : endAtParam
          query = param.length === 3
            ? query.endAt(endAtParam, param[2])
            : query.endAt(endAtParam)
          break
      }
    })
  }

  return query
}

/**
<<<<<<< HEAD
 * Get ordered array from snapshot
 * @param  {firebase.database.DataSnapshot} snapshot - Data for which to create
 * an ordered array.
 * @return {Array|Null} Ordered list of children from snapshot or null
 */
export const orderedFromSnapshot = (snap) => {
  if (snap.hasChildren && !snap.hasChildren()) {
    return null
  }
  const ordered = []
  if (snap.forEach) {
    snap.forEach((child) => {
      ordered.push({ key: child.key, value: child.val() })
    })
  }
  return size(ordered) ? ordered : null
}

/**
 * Get data associated with populate settings, and dispatch
 * @param {Object} firebase - Internal firebase object
 * @param  {Function} dispatch - Redux's dispatch function
 * @param  {Any} config.data - Original query data result
 * @param  {Array} config.populates - List of populate settings
 * @param  {String} config.path - Base query path
 * @param  {String} config.storeAs - Location within redux in which to
 * query results will be stored (path is used as default if not provided).
 * @return {Promise} Promise that resolves after data for populates has been
 * loaded and associated actions have been dispatched
 * @private
 */
export const populateAndDispatch = (firebase, dispatch, config) => {
  const { data, populates, snapshot, path, storeAs } = config
  // TODO: Allow setting of unpopulated data before starting population through config
  return promisesForPopulate(firebase, snapshot.key, data, populates)
    .then((results) => {
      // dispatch child sets first so isLoaded is only set to true for
      // populatedDataToJS after all data is in redux (Issue #121)
      // TODO: Allow config to toggle Combining into one SET action
      // TODO: Set ordered for populate queries
      forEach(results, (result, path) => {
        dispatch({
          type: actionTypes.MERGE,
          path,
          data: result
        })
      })
      dispatch({
        type: actionTypes.SET,
        path: storeAs || path,
        data,
        ordered: orderedFromSnapshot(snapshot)
      })
      return results
    })
    .catch((err) => {
      dispatch({
        type: actionTypes.ERROR,
        payload: err
      })
      return Promise.reject(err)
    })
=======
 * @private
 * @description Build ordered child object. If snaps's value is an object,
 * it is spread, otherwise it is placed under the "value" parameter.
 * @param  {firebase.database.DataSnapshot} snap [description]
 * @return {Object} Child object containing key
 */
const buildOrderedChild = (snap) =>
  isObject(snap.val())
    ? { key: snap.key, ...snap.val() }
    : { key: snap.key, value: snap.val() }

/**
 * @private
 * @description Get ordered array from snapshot. Null is returned if no data.
 * @param  {firebase.database.DataSnapshot} snapshot - Snap for which an
 * ordered array will be created
 * @return {Array} Ordered list of children from snapshot
 */
export const orderedFromSnapshot = (snapshot, queryType) => {
  // TODO: Expose function for building ordered object to config
  // For child added queries, return ordered child for that snapshot
  if (queryType === 'child_added') {
    return [buildOrderedChild(snapshot)]
  }
  // Children are looped over with an ordered object being built for each one
  const ordered = []
  if (snapshot.forEach) {
    snapshot.forEach((child) => {
      ordered.push(buildOrderedChild(child))
    })
  }
  return size(ordered) ? ordered : null
>>>>>>> 1cf00bd6
}<|MERGE_RESOLUTION|>--- conflicted
+++ resolved
@@ -1,7 +1,6 @@
 import { actionTypes } from '../constants'
-<<<<<<< HEAD
 import { promisesForPopulate } from './populate'
-import { isNaN, forEach, size } from 'lodash'
+import { isNaN, forEach, size, isString } from 'lodash'
 
 /**
  * @private
@@ -9,16 +8,6 @@
  * @param  {String|Number} value - Item to attempt to parse to a number
  * @return {Number|Any} Number if parse to number was successful, otherwise,
  * original value
-=======
-import { isNaN, isFunction, size, isObject, isString } from 'lodash'
-
-/**
- * @private
- * @description Attempt to parse string into a number if possible. If not
- * return original.
- * @param  {String|Number} value - Value which to attempt to parse to number
- * @return {Number} - Passed value converted to a number if possible
->>>>>>> 1cf00bd6
  */
 const tryParseToNumber = (value) => {
   const result = Number(value)
@@ -49,14 +38,10 @@
  * @param {String} path - Path from which to get query id
  * @param {String} event - Type of query event
  */
-<<<<<<< HEAD
 export const getQueryIdFromPath = (path, event) => {
-=======
-export const getQueryIdFromPath = (path, event = undefined) => {
   if (!isString(path)) {
     throw new Error('Query path must be a string')
   }
->>>>>>> 1cf00bd6
   const origPath = path
   let pathSplitted = path.split('#')
   path = pathSplitted[0]
@@ -70,15 +55,9 @@
       return splittedParam[1]
     }
   }).filter(q => q) : undefined
-<<<<<<< HEAD
   return queryId && queryId.length > 0
     ? (event ? `${event}:/${queryId}` : queryId[0])
     : (isQuery ? origPath : undefined)
-=======
-  return (queryId && queryId.length > 0)
-    ? (event ? `${event}:/${queryId}` : queryId[0])
-    : ((isQuery) ? origPath : undefined)
->>>>>>> 1cf00bd6
 }
 
 /**
@@ -135,16 +114,6 @@
     delete watchers[id]
     if (event !== 'first_child' && event !== 'once') {
       firebase.database().ref().child(path).off(event)
-<<<<<<< HEAD
-      // TODO: Remove config.distpatchOnUnsetListener
-=======
-      if (config.dispatchOnUnsetListener || config.distpatchOnUnsetListener) {
-        if (config.distpatchOnUnsetListener && isFunction(console.warn)) { // eslint-disable-line no-console
-          console.warn('config.distpatchOnUnsetListener is Depreceated and will be removed in future versions. Please use config.dispatchOnUnsetListener (dispatch spelled correctly).') // eslint-disable-line no-console
-        }
-        dispatch({ type: actionTypes.UNSET_LISTENER, path })
-      }
->>>>>>> 1cf00bd6
     }
   } else if (watchers[id]) {
     watchers[id]--
@@ -228,7 +197,6 @@
 }
 
 /**
-<<<<<<< HEAD
  * Get ordered array from snapshot
  * @param  {firebase.database.DataSnapshot} snapshot - Data for which to create
  * an ordered array.
@@ -291,38 +259,4 @@
       })
       return Promise.reject(err)
     })
-=======
- * @private
- * @description Build ordered child object. If snaps's value is an object,
- * it is spread, otherwise it is placed under the "value" parameter.
- * @param  {firebase.database.DataSnapshot} snap [description]
- * @return {Object} Child object containing key
- */
-const buildOrderedChild = (snap) =>
-  isObject(snap.val())
-    ? { key: snap.key, ...snap.val() }
-    : { key: snap.key, value: snap.val() }
-
-/**
- * @private
- * @description Get ordered array from snapshot. Null is returned if no data.
- * @param  {firebase.database.DataSnapshot} snapshot - Snap for which an
- * ordered array will be created
- * @return {Array} Ordered list of children from snapshot
- */
-export const orderedFromSnapshot = (snapshot, queryType) => {
-  // TODO: Expose function for building ordered object to config
-  // For child added queries, return ordered child for that snapshot
-  if (queryType === 'child_added') {
-    return [buildOrderedChild(snapshot)]
-  }
-  // Children are looped over with an ordered object being built for each one
-  const ordered = []
-  if (snapshot.forEach) {
-    snapshot.forEach((child) => {
-      ordered.push(buildOrderedChild(child))
-    })
-  }
-  return size(ordered) ? ordered : null
->>>>>>> 1cf00bd6
 }