--- conflicted
+++ resolved
@@ -72,11 +72,7 @@
  * import React from 'react'
  * import { withFirestore } from 'react-redux-firebase'
  *
-<<<<<<< HEAD
- * function AddData({ firebase: { add } }) {
-=======
  * function AddTodo({ firestore: { add } }) {
->>>>>>> 14879f74
  *   return (
  *     <div>
  *       <button onClick={() => add('todos', { done: false, text: 'Sample' })}>
