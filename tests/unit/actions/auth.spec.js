import {
  init,
  unWatchUserProfile,
  watchUserProfile,
  createUserProfile,
  login,
  logout,
  createUser,
  resetPassword,
  confirmPasswordReset,
  verifyPasswordResetCode
} from '../../../src/actions/auth'
import { promisesForPopulate } from '../../../src/utils/populate'

let functionSpy
let dispatchSpy
let res
const dispatch = sinon.spy()
const fakeLogin = { email: 'test@tst.com', password: 'asdfasdf', role: 'admin' }
const fakeFirebase = {
  _: {
    authUid: '123',
    config: {
      userProfile: 'users',
      disableRedirectHandling: true
    }
  },
  database: () => ({
    ref: () => ({
      val: () => ({ some: 'obj' }),
      child: () => ({
        on: () => ({ val: () => ({ some: 'obj' }) }),
        off: () => Promise.resolve({ val: () => ({ some: 'obj' }) }),
        once: () => Promise.resolve({ val: () => ({ some: 'obj' }) })
      })
    }),
    update: () => Promise.resolve({
      val: () => ({ some: 'obj' })
    })
  }),
  auth: () => ({
    onAuthStateChanged: (f) => {
      f({uid: 'asdfasdf'})
    },
    getRedirectResult: (f) => {
      return Promise.resolve({uid: 'asdfasdf'})
    },
    signOut: () =>
      Promise.resolve({}),
    createUserWithEmailAndPassword: (email, password) =>
      email === 'error'
<<<<<<< HEAD
        ? Promise.reject(new Error('asdfasdf'))
=======
        ? Promise.reject({ code: 'asdfasdf' }) // eslint-disable-line prefer-promise-reject-errors
>>>>>>> 3cdcfe19
        : Promise.resolve({ uid: '123', email: 'test@test.com', providerData: [{}] }),
    signInWithCustomToken: () => {
      return Promise.resolve({
        toJSON: () => ({
          stsTokenManager: {
            accessToken: 'eyJ0eXAiOiJKV1QiLCJhbGciOiJSUzI1NiJ9.eyJjbGFpbXMiOnsiZGlzcGxheU5hbWUiOiJFZHdhcmQgV3UiLCJlbWFpbCI6ImVkZGlld3U4MEBnbWFpbC5jb20iLCJvcmlnaW5hbElkIjoiSlFYQ2dRTkxEU1lSMFEzdjlwY3FjTDZJeGRUMiIsInByb3ZpZGVyRGF0YSI6W3siZGlzcGxheU5hbWUiOiJFZHdhcmQgV3UiLCJlbWFpbCI6ImVkZGlld3U4MEBnbWFpbC5jb20ifV19LCJ1aWQiOiJqaTh3c1BDVW5PYUhvUGZBalNCS2ZReU1pTmkxIiwiaWF0IjoxNDc1NDM3MDMyLCJleHAiOjE0NzU0NDA2MzIsImF1ZCI6Imh0dHBzOi8vaWRlbnRpdHl0b29sa2l0Lmdvb2dsZWFwaXMuY29tL2dvb2dsZS5pZGVudGl0eS5pZGVudGl0eXRvb2xraXQudjEuSWRlbnRpdHlUb29sa2l0IiwiaXNzIjoicmVzaWRlLXByb2RAcmVzaWRlLXByb2QuaWFtLmdzZXJ2aWNlYWNjb3VudC5jb20iLCJzdWIiOiJyZXNpZGUtcHJvZEByZXNpZGUtcHJvZC5pYW0uZ3NlcnZpY2VhY2NvdW50LmNvbSJ9.aOXOCCAL-lI5AVnd8MVlc86exvCGNySq8X7DM4Gr7PG0ek5mh_8qnFfLuzw2gfv6mHNVgY2UngUmG0qETaBdox7l3wBo1GdP9hB1bM8NltCYffXwxyw7sN36BFWD3l-cz4rlxfmfzosCLj3XtDK8ARDQ76pAXxsK-rRBvMG6N-wgE_ZLf17FVvwB95e1DAmL39fp6dRVxoPflG--m4QEKVk8xIeDx4ol9HJw512gMGtTkRDMEPWVJEdaEAp6L6Lo2-Bk-TxBCHs8gpb7b7eidWMUEXObk0UPQIz2DRh-3olbruimzL_SgPNg4Pz0uUYSn11-Mx_HxxiVtyQj1ufoLA'
          },
          uid: 'asdfasdfsdf'
        })
      })
    },
    signInWithEmailAndPassword: (email, password) =>
      email.indexOf('error2') !== -1
<<<<<<< HEAD
        ? Promise.reject(new Error('asdfasdf'))
        : email === 'error3'
          ? Promise.reject(new Error('auth/user-not-found'))
          : Promise.resolve({ uid: '123', email: 'test@test.com', providerData: [{}] }),
    sendPasswordResetEmail: (email) =>
      email === 'error'
        ? Promise.reject({ code: 'auth/user-not-found' }) // eslint-disable-line prefer-promise-reject-errors
        : email === 'error2'
          ? Promise.reject(new Error('asdfasdf'))
          : Promise.resolve({ some: 'val' }),
    confirmPasswordReset: (code, password) =>
      password === 'error'
        ? Promise.reject({ code: code }) // eslint-disable-line prefer-promise-reject-errors
        : Promise.resolve(),
    verifyPasswordResetCode: (code) => code === 'error'
      ? Promise.reject(new Error('some'))
=======
        ? Promise.reject({ code: 'asdfasdf' }) // eslint-disable-line prefer-promise-reject-errors
        : email === 'error3'
          ? Promise.reject({ code: 'auth/user-not-found' }) // eslint-disable-line prefer-promise-reject-errors
          : Promise.resolve({ uid: '123', email: 'test@test.com', providerData: [{}] }),
    sendPasswordResetEmail: (email) =>
      email === 'error'
        ? Promise.reject({code: 'auth/user-not-found'}) // eslint-disable-line prefer-promise-reject-errors
        : email === 'error2'
          ? Promise.reject({code: 'asdfasdf'}) // eslint-disable-line prefer-promise-reject-errors
          : Promise.resolve({some: 'val'}),
    confirmPasswordReset: (code, password) =>
      password === 'error'
        ? Promise.reject({code: code}) // eslint-disable-line prefer-promise-reject-errors
        : Promise.resolve(),
    verifyPasswordResetCode: (code) => code === 'error'
      ? Promise.reject({ code: 'some' }) // eslint-disable-line prefer-promise-reject-errors
>>>>>>> 3cdcfe19
      : Promise.resolve('success')
  })
}

describe('Actions: Auth', () => {
  describe('init', () => {
    it("calls firebase's onAuthStateChanged", () => {
      init(dispatch, Firebase)
    })
    it('Errors if Firebase instance is not passed', () => {
      // expect(init(dispatch, {})).to.Throw
    })
  })

  describe('unWatchUserProfile', () => {
    it('calls profile unwatch', () => {
      expect(unWatchUserProfile(firebase))
    })
  })

  describe('watchUserProfile', () => {
    beforeEach(() => {
      functionSpy = sinon.spy(dispatch)
    })

    afterEach(() => {
      firebase._.config.profileParamsToPopulate = undefined
    })

    it('calls profile unwatch', () => {
      watchUserProfile(dispatch, fakeFirebase)
      expect(firebase._.profileWatch).to.be.a.function
    })

    it('sets profile watch function', () => {
      watchUserProfile(dispatch, firebase)
      expect(firebase._.profileWatch).to.be.a.function
    })

    it('sets populates using array', () => {
      firebase._.config.profileParamsToPopulate = ['asdfasdf']
      watchUserProfile(dispatch, firebase)
      expect(firebase._.profileWatch).to.be.a.function
    })

    it('sets populates using string', () => {
      firebase._.config.profileParamsToPopulate = 'asdfasdf'
      firebase._.config.setProfile = 'asdfasdf'
      watchUserProfile(dispatch, firebase)
      expect(firebase._.profileWatch).to.be.a.function
    })

    it('sets populates to profile by default', () => {
      firebase._.config.profileParamsToPopulate = 'role:roles'
      watchUserProfile(dispatch, firebase)
      expect(firebase._.profileWatch).to.be.a.function
    })

    it('skips populating data into profile if autoPopulateProfile is false', () => {
      firebase._.config.profileParamsToPopulate = 'role:roles'
      firebase._.config.autoPopulateProfile = false
      watchUserProfile(dispatch, firebase)
      expect(firebase._.profileWatch).to.be.a.function
    })

    // TODO: Find a way to test promisesForPopulate within watchUserProfile
    it.skip('calls set actions for populate data if setProfilePopulateResults is true', () => {
      firebase._.config.profileParamsToPopulate = 'role:roles'
      sinon.stub(promisesForPopulate)
      firebase._.config.setProfilePopulateResults = true
      watchUserProfile(dispatch, firebase)
      promisesForPopulate.restore()
      expect(functionSpy).to.be.calledOnce
    })
  })

  describe('createUserProfile', () => {
    it('creates profile if config is enabled', () => {
<<<<<<< HEAD
      const auth = { uid: '123', email: 'test@test.com', providerData: [{}] }
      const profile = { some: 'asdf' }
      expect(createUserProfile(dispatch, Firebase, auth, profile))
        .to.eventually.be.an.object
    })
  })

  describe('login', () => {
    it('handles invalid email login', () =>
      login(dispatch, fakeFirebase, fakeLogin)
        .catch((err) => {
          expect(err.code).to.equal('auth/user-not-found')
        })
    , 4000)
    it('handles invalid token login', () =>
      login(dispatch, fakeFirebase, { token: 'test@tst.com' })
        .catch((err) => {
          expect(err.code).to.equal('auth/invalid-custom-token')
        })
    , 4000)
    it('handles token login', () =>
      login(dispatch, fakeFirebase, { token: 'asdfasdf' }, { uid: 'asdfasdf' })
        .then((authData) => {
          expect(authData).to.be.an.object
        })
    , 4000)
=======
      return createUserProfile(dispatch, Firebase, { uid: '123', email: 'test@test.com', providerData: [{}] }, { some: 'asdf' })
        .then((profile) => {
          expect(profile).to.be.an.object
        })
    }, 4000)
  })

  describe('login', () => {
    it('handles invalid email login', async () => {
      try {
        await login(dispatch, fakeFirebase, fakeLogin)
      } catch (err) {
        expect(err.code).to.equal('auth/user-not-found')
      }
    })

    it('handles invalid token login', async () => {
      try {
        await login(dispatch, fakeFirebase, { token: 'test@tst.com' })
      } catch (err) {
        expect(err.code).to.equal('auth/invalid-custom-token')
      }
    })

    it('handles token login', async () => {
      res = await login(dispatch, fakeFirebase, { token: 'asdfasdf' }, { uid: 'asdfasdf' })
      expect(res).to.be.an.object
    })
>>>>>>> 3cdcfe19
  })

  describe('logout', () => {
    beforeEach(() => {
      functionSpy = sinon.spy(firebase.auth(), 'signOut')
    })
    afterEach(() => {
      firebase.auth().signOut.restore()
    })

    it('calls firebase.auth().signOut()', async () => {
      await logout(dispatch, firebase)
      expect(functionSpy).to.have.been.calledOnce
    })

    it('sets authUid to null', async () => {
      fakeFirebase._.authUid = 'asdfasdf'
      await logout(dispatch, fakeFirebase)
      expect(fakeFirebase._.authUid).to.be.null
    })
    // TODO: dispatch spy not being called
    it.skip('calls dispatch', async () => {
      dispatchSpy = sinon.spy(dispatch)
      await logout(dispatch, fakeFirebase)
      expect(dispatchSpy).to.have.been.calledOnce
    })
  })

  describe('createUser', () => {
    it('creates user', async () => {
      res = await createUser(dispatch, fakeFirebase, fakeLogin, fakeLogin)
      expect(res).to.be.an.object
    })

    it('creates user without profile', async () => {
      res = await createUser(dispatch, fakeFirebase, fakeLogin)
      expect(res).to.be.an.object
    })

    it('handles no email', async () => {
      try {
        await createUser(dispatch, fakeFirebase, { password: fakeLogin.password })
      } catch (err) {
        expect(err).to.be.an.object
      }
    })

    it('handles no password', async () => {
      try {
        await createUser(dispatch, fakeFirebase, { email: fakeLogin.email })
      } catch (err) {
        expect(err).to.be.an.object
      }
    })

    it('handles error with createUserWithEmailAndPassword', async () => {
      try {
        await createUser(dispatch, fakeFirebase, { email: 'error', password: 'error' })
      } catch (err) {
        expect(err).to.be.an.object
      }
    })

    it('handles error with login', async () => {
      try {
        await createUser(dispatch, fakeFirebase, { email: 'error2', password: 'error2' })
      } catch (err) {
        expect(err).to.be.an.object
      }
    })

    it('handles user-not-found error', async () => {
      try {
        res = await createUser(dispatch, fakeFirebase, { email: 'error3', password: 'error2' })
      } catch (err) {
        expect(err.code).to.equal('auth/user-not-found')
      }
    })
  })

  describe('resetPassword', () => {
    it('resets password for real user', async () => {
      try {
        res = await resetPassword(dispatch, fakeFirebase, 'test@test.com')
      } catch (err) {
        expect(err.code).to.equal('auth/user-not-found')
      }
    })

    it('dispatches error for invalid user', async () => {
      try {
        res = await resetPassword(dispatch, fakeFirebase, 'error')
      } catch (err) {
        expect(err.code).to.equal('auth/user-not-found')
      }
    })

    it('dispatches for all other errors', async () => {
      try {
        res = await resetPassword(dispatch, fakeFirebase, 'error2')
      } catch (err) {
        expect(err.code).to.be.a.string
      }
    })
  })

  describe('confirmPasswordReset', () => {
    it('resets password for real user', () => {
      return confirmPasswordReset(dispatch, fakeFirebase, 'test', 'test')
        .then((err) => {
          expect(err).to.be.undefined
        })
    })

    describe('handles error code: ', () => {
      it('auth/expired-action-code', async () => {
        try {
          res = await confirmPasswordReset(dispatch, fakeFirebase, 'auth/expired-action-code', 'error')
        } catch (err) {
          expect(err.code).to.be.a.string
        }
      })

      it('auth/invalid-action-code', async () => {
        try {
          res = await confirmPasswordReset(dispatch, fakeFirebase, 'auth/invalid-action-code', 'error')
        } catch (err) {
          expect(err.code).to.be.a.string
        }
      })

      it('auth/user-disabled', async () => {
        try {
          res = await confirmPasswordReset(dispatch, fakeFirebase, 'auth/user-disabled', 'error')
        } catch (err) {
          expect(err.code).to.be.a.string
        }
      })

      it('auth/user-not-found', async () => {
        try {
          res = await confirmPasswordReset(dispatch, fakeFirebase, 'auth/user-not-found', 'error')
        } catch (err) {
          expect(err.code).to.be.a.string
        }
      })
<<<<<<< HEAD
      it('auth/weak-password', () => {
        return confirmPasswordReset(dispatch, fakeFirebase, 'auth/weak-password', 'error')
          .catch((err) => {
            expect(err.code).to.be.a.string
          })
=======

      it('auth/weak-password', async () => {
        try {
          res = await confirmPasswordReset(dispatch, fakeFirebase, 'auth/weak-password', 'error')
        } catch (err) {
          expect(err.code).to.be.a.string
        }
>>>>>>> 3cdcfe19
      })

      it('other', async () => {
        try {
          res = await confirmPasswordReset(dispatch, fakeFirebase, 'asdfasdf', 'error')
        } catch (err) {
          expect(err.code).to.be.a.string
        }
      })
    })
  })

  describe('verifyPasswordResetCode', () => {
    it('resolves for valid code', async () => {
      res = await verifyPasswordResetCode(dispatch, fakeFirebase, 'test')
      expect(res).to.equal('success')
    })

    describe('handles error code: ', () => {
      it('other', async () => {
        try {
          res = await verifyPasswordResetCode(dispatch, fakeFirebase, 'error')
        } catch (err) {
          expect(err.code).to.be.a.string
        }
      })
    })
  })
})<|MERGE_RESOLUTION|>--- conflicted
+++ resolved
@@ -49,11 +49,7 @@
       Promise.resolve({}),
     createUserWithEmailAndPassword: (email, password) =>
       email === 'error'
-<<<<<<< HEAD
         ? Promise.reject(new Error('asdfasdf'))
-=======
-        ? Promise.reject({ code: 'asdfasdf' }) // eslint-disable-line prefer-promise-reject-errors
->>>>>>> 3cdcfe19
         : Promise.resolve({ uid: '123', email: 'test@test.com', providerData: [{}] }),
     signInWithCustomToken: () => {
       return Promise.resolve({
@@ -67,7 +63,6 @@
     },
     signInWithEmailAndPassword: (email, password) =>
       email.indexOf('error2') !== -1
-<<<<<<< HEAD
         ? Promise.reject(new Error('asdfasdf'))
         : email === 'error3'
           ? Promise.reject(new Error('auth/user-not-found'))
@@ -84,24 +79,8 @@
         : Promise.resolve(),
     verifyPasswordResetCode: (code) => code === 'error'
       ? Promise.reject(new Error('some'))
-=======
         ? Promise.reject({ code: 'asdfasdf' }) // eslint-disable-line prefer-promise-reject-errors
-        : email === 'error3'
-          ? Promise.reject({ code: 'auth/user-not-found' }) // eslint-disable-line prefer-promise-reject-errors
-          : Promise.resolve({ uid: '123', email: 'test@test.com', providerData: [{}] }),
-    sendPasswordResetEmail: (email) =>
-      email === 'error'
-        ? Promise.reject({code: 'auth/user-not-found'}) // eslint-disable-line prefer-promise-reject-errors
-        : email === 'error2'
-          ? Promise.reject({code: 'asdfasdf'}) // eslint-disable-line prefer-promise-reject-errors
-          : Promise.resolve({some: 'val'}),
-    confirmPasswordReset: (code, password) =>
-      password === 'error'
-        ? Promise.reject({code: code}) // eslint-disable-line prefer-promise-reject-errors
-        : Promise.resolve(),
-    verifyPasswordResetCode: (code) => code === 'error'
-      ? Promise.reject({ code: 'some' }) // eslint-disable-line prefer-promise-reject-errors
->>>>>>> 3cdcfe19
+        : Promise.resolve({ uid: '123', email: 'test@test.com', providerData: [{}] })
       : Promise.resolve('success')
   })
 }
@@ -180,7 +159,6 @@
 
   describe('createUserProfile', () => {
     it('creates profile if config is enabled', () => {
-<<<<<<< HEAD
       const auth = { uid: '123', email: 'test@test.com', providerData: [{}] }
       const profile = { some: 'asdf' }
       expect(createUserProfile(dispatch, Firebase, auth, profile))
@@ -189,36 +167,9 @@
   })
 
   describe('login', () => {
-    it('handles invalid email login', () =>
-      login(dispatch, fakeFirebase, fakeLogin)
-        .catch((err) => {
-          expect(err.code).to.equal('auth/user-not-found')
-        })
-    , 4000)
-    it('handles invalid token login', () =>
-      login(dispatch, fakeFirebase, { token: 'test@tst.com' })
-        .catch((err) => {
-          expect(err.code).to.equal('auth/invalid-custom-token')
-        })
-    , 4000)
-    it('handles token login', () =>
-      login(dispatch, fakeFirebase, { token: 'asdfasdf' }, { uid: 'asdfasdf' })
-        .then((authData) => {
-          expect(authData).to.be.an.object
-        })
-    , 4000)
-=======
-      return createUserProfile(dispatch, Firebase, { uid: '123', email: 'test@test.com', providerData: [{}] }, { some: 'asdf' })
-        .then((profile) => {
-          expect(profile).to.be.an.object
-        })
-    }, 4000)
-  })
-
-  describe('login', () => {
     it('handles invalid email login', async () => {
       try {
-        await login(dispatch, fakeFirebase, fakeLogin)
+        await login(dispatch, firebase, fakeLogin)
       } catch (err) {
         expect(err.code).to.equal('auth/user-not-found')
       }
@@ -226,17 +177,16 @@
 
     it('handles invalid token login', async () => {
       try {
-        await login(dispatch, fakeFirebase, { token: 'test@tst.com' })
+        await login(dispatch, firebase, { token: 'test@tst.com' })
       } catch (err) {
         expect(err.code).to.equal('auth/invalid-custom-token')
       }
     })
 
     it('handles token login', async () => {
-      res = await login(dispatch, fakeFirebase, { token: 'asdfasdf' }, { uid: 'asdfasdf' })
+      res = await login(dispatch, firebase, { token: 'asdfasdf' }, { uid: 'asdfasdf' })
       expect(res).to.be.an.object
     })
->>>>>>> 3cdcfe19
   })
 
   describe('logout', () => {
@@ -383,13 +333,6 @@
           expect(err.code).to.be.a.string
         }
       })
-<<<<<<< HEAD
-      it('auth/weak-password', () => {
-        return confirmPasswordReset(dispatch, fakeFirebase, 'auth/weak-password', 'error')
-          .catch((err) => {
-            expect(err.code).to.be.a.string
-          })
-=======
 
       it('auth/weak-password', async () => {
         try {
@@ -397,7 +340,6 @@
         } catch (err) {
           expect(err.code).to.be.a.string
         }
->>>>>>> 3cdcfe19
       })
 
       it('other', async () => {
