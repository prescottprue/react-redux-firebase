import React, { createClass, Children, Component } from 'react'
import PropTypes from 'prop-types'
import ReactDOM from 'react-dom'
<<<<<<< HEAD
import TestUtils from 'react-addons-test-utils'
import { createStore, compose, combineReducers } from 'redux'
import connect from '../../src/connect'
import reactReduxFirebase from '../../src/compose'
=======
import firebaseConnect from '../../src/connect'
import reactReduxFirebase from '../../src/compose'
import TestUtils from 'react-addons-test-utils'
import { createStore, compose, combineReducers } from 'redux'
import getDisplayName from 'react-display-name'
>>>>>>> 17a9b991

describe('Connect', () => {
  class Passthrough extends Component {
    render () {
      return <div>{JSON.stringify(this.props)}</div>
    }
  }

  class ProviderMock extends Component {
    getChildContext () {
      return { store: this.props.store }
    }

    render () {
      return Children.only(this.props.children)
    }
  }

  ProviderMock.childContextTypes = {
    store: PropTypes.object.isRequired
  }

  function stringBuilder (prev = '', action) {
    return action.type === 'APPEND'
      ? prev + action.body
      : prev
  }


  it('should receive the store in the context', () => {
    const createStoreWithMiddleware = compose(
      reactReduxFirebase(fbConfig, { userProfile: 'users' }),
      typeof window === 'object' && typeof window.devToolsExtension !== 'undefined' ? window.devToolsExtension() : f => f
    )(createStore)
    const store = createStoreWithMiddleware(combineReducers({ test: (state = {}) => state }))

    @firebaseConnect()
    class Container extends Component {
      render() {
        return <Passthrough {...this.props} />
      }
    }

    const tree = TestUtils.renderIntoDocument(
      <ProviderMock store={store}>
        <Container pass="through" />
      </ProviderMock>
    )

    const container = TestUtils.findRenderedComponentWithType(tree, Container)
    container.setState({
      testState: 'somethingElse'
    })
    expect(container.context.store).to.equal(store)
  })



  it('sets displayName static as FirebaseConnect${WrappedComponentName}', () => {
    class Container extends Component {
      render() {
        return <Passthrough {...this.props} />
      }
    }

    const containerPrime = firebaseConnect()(Container)
    expect(containerPrime.displayName).to.equal(`FirebaseConnect(${getDisplayName(Container)}`)
  })

  it('sets WrappedComponent static as component which was wrapped', () => {
    class Container extends Component {
      render() {
        return <Passthrough {...this.props} />
      }
    }

    const containerPrime = firebaseConnect()(Container)
    expect(containerPrime.wrappedComponent).to.equal(Container)
  })

})<|MERGE_RESOLUTION|>--- conflicted
+++ resolved
@@ -1,18 +1,11 @@
 import React, { createClass, Children, Component } from 'react'
 import PropTypes from 'prop-types'
 import ReactDOM from 'react-dom'
-<<<<<<< HEAD
-import TestUtils from 'react-addons-test-utils'
-import { createStore, compose, combineReducers } from 'redux'
-import connect from '../../src/connect'
-import reactReduxFirebase from '../../src/compose'
-=======
-import firebaseConnect from '../../src/connect'
-import reactReduxFirebase from '../../src/compose'
 import TestUtils from 'react-addons-test-utils'
 import { createStore, compose, combineReducers } from 'redux'
 import getDisplayName from 'react-display-name'
->>>>>>> 17a9b991
+import reactReduxFirebase from '../../src/compose'
+import firebaseConnect from '../../src/connect'
 
 describe('Connect', () => {
   class Passthrough extends Component {
