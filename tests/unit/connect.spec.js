--- conflicted
+++ resolved
@@ -1,20 +1,10 @@
-<<<<<<< HEAD
-import React, { Children, Component } from 'react'
+import React, { Children, Component, cloneElement } from 'react'
 import PropTypes from 'prop-types'
-=======
-import React, { createClass, Children, Component, cloneElement, PropTypes } from 'react'
 import ReactDOM from 'react-dom'
->>>>>>> 746f67cf
 import TestUtils from 'react-addons-test-utils'
-import getDisplayName from 'react-display-name'
-<<<<<<< HEAD
 import firebaseConnect from '../../src/firebaseConnect'
 import reactReduxFirebase from '../../src/compose'
 import { createStore, compose, combineReducers } from 'redux'
-=======
-import reactReduxFirebase from '../../src/compose'
-import firebaseConnect from '../../src/connect'
->>>>>>> 746f67cf
 
 describe('firebaseConnect', () => {
   class Passthrough extends Component {
@@ -45,11 +35,7 @@
     store: PropTypes.object.isRequired
   }
 
-<<<<<<< HEAD
-  it('should receive the store in the context', () => {
-=======
   const createContainer = () => {
->>>>>>> 746f67cf
     const createStoreWithMiddleware = compose(
       reactReduxFirebase(Firebase, { userProfile: 'users' }),
       typeof window === 'object' && typeof window.devToolsExtension !== 'undefined' ? window.devToolsExtension() : f => f
@@ -83,40 +69,31 @@
     expect(container.context.store).to.equal(store)
   })
 
-<<<<<<< HEAD
-  it('sets displayName static as FirebaseConnect{WrappedComponentName}', () => {
-    class Container extends Component {
-      render () {
-        return <Passthrough {...this.props} />
-      }
-    }
-=======
   it('disables watchers on unmount', () => {
     const { container, store } = createContainer()
-    ReactDOM.unmountComponentAtNode(ReactDOM.findDOMNode(container).parentNode);
+    ReactDOM.unmountComponentAtNode(ReactDOM.findDOMNode(container).parentNode)
     expect(container.context.store).to.equal(store)
   })
 
   it('does not change watchers props changes that do not change listener paths', () => {
-    const { parent, store } = createContainer()
+    const { parent } = createContainer()
     parent.setState({ test: 'somethingElse' })
     // expect(parent.context.store).to.equal(store)
   })
 
   it('reapplies watchers when props change', () => {
-    const { parent, store } = createContainer()
+    const { parent } = createContainer()
     parent.setState({
       dynamic: 'somethingElse'
     })
     // expect(parent.context.store).to.equal(store)
   })
->>>>>>> 746f67cf
 
   describe('sets displayName static as ', () => {
-    describe('FirebaseConnect(${WrappedComponentName}) for', () => {
+    describe('FirebaseConnect(${WrappedComponentName}) for', () => { // eslint-disable-line no-template-curly-in-string
       it('standard components', () => {
         class TestContainer extends Component {
-          render() {
+          render () {
             return <Passthrough {...this.props} />
           }
         }
@@ -132,14 +109,11 @@
       })
     })
 
-
     it('"Component" for all other types', () => {
-      const stringComp = firebaseConnect()(<div></div>)
+      const stringComp = firebaseConnect()(<div />)
       expect(stringComp.displayName).to.equal('FirebaseConnect(Component)')
     })
   })
-
-
 
   it('sets WrappedComponent static as component which was wrapped', () => {
     class Container extends Component {
